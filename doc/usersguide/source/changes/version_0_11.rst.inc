﻿New features
------------

<<<<<<< HEAD
* added support for the "sidewalk" method in :ref:`align_abs() <align_abs>`
  in addition to the existing (and default) "bysorting" method. Thanks to
  Alexis Eidelman and Mahdi Ben Jelloul (:pr:`189`).
=======
* A default value can be assigned to fields that are not present
 in the initial data (see the :ref:`miscellaneous section <model>` for details).

* added a feature (see the :ref:`model section <misc>` for details).
>>>>>>> 761324fb

* added "functions" command to the interactive console. It displays the
  list of available functions.

* added "help [function]" console command. It displays the signature of the
  function (ie the list of possible arguments and their default value if any).
  For random generator functions it also displays a detailed description
  (from numpy).

* added a 'limit' argument to `dump()` to limit the number of rows of the
  output.

Miscellaneous improvements
--------------------------

* improved the logging message for align with take or leave filters: the take
  and leave filters are combined with the "normal" filter before computing the
  take and leave numbers displayed. It does not change the results in any way,
  only the numbers logged to the console.

* made the demonstration models use 3d alignment files in some cases instead of
  separate alignment files for men and women.

Fixes
-----

* fixed various problems with the demonstration models.

* fixed something (closes :issue:`1`).<|MERGE_RESOLUTION|>--- conflicted
+++ resolved
@@ -1,16 +1,14 @@
 ﻿New features
 ------------
 
-<<<<<<< HEAD
 * added support for the "sidewalk" method in :ref:`align_abs() <align_abs>`
   in addition to the existing (and default) "bysorting" method. Thanks to
   Alexis Eidelman and Mahdi Ben Jelloul (:pr:`189`).
-=======
+
 * A default value can be assigned to fields that are not present
  in the initial data (see the :ref:`miscellaneous section <model>` for details).
 
 * added a feature (see the :ref:`model section <misc>` for details).
->>>>>>> 761324fb
 
 * added "functions" command to the interactive console. It displays the
   list of available functions.
