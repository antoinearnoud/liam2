from __future__ import division, print_function

import collections

import numpy as np

import config
from diff_h5 import diff_array
from data import append_carray_to_table, ColumnArray
from expr import Expr, Variable, type_to_idx, idx_to_type, expr_eval, expr_cache, \
    BinaryOp
from context import EntityContext
import utils


class BreakpointException(Exception):
    pass


class Process(object):
    def __init__(self):
        self.name = None
        self.entity = None

    def attach(self, name, entity):
        self.name = name
        self.entity = entity

    def run_guarded(self, context):
        try:
            # purge extra
            context.entity_data.extra = {}
            self.run(context)
        except BreakpointException:
            #XXX: store this in the (evaluation) context instead?
            context.simulation.stepbystep = True

    def run(self, context):
        raise NotImplementedError()

    def expressions(self):
        raise NotImplementedError()

    def __str__(self):
        return "<process '%s'>" % self.name


class Compute(Process):
    """these processes only compute an expression and do not store their
       result (but they usually have side-effects). No class inherits from
       this but we use it when a user does not store anywhere the result of
       an expression (with a side effect) which *does* return a value.
       new() is a good example for this"""

    def __init__(self, expr):
        super(Compute, self).__init__()
        self.expr = expr

    def run(self, context):
        expr_eval(self.expr, context)

    def expressions(self):
        if isinstance(self.expr, Expr):
            yield self.expr


class Assignment(Process):
    def __init__(self, expr):
        super(Assignment, self).__init__()
        self.expr = expr
        self.temporary = True

    def attach(self, name, entity):
        super(Assignment, self).attach(name, entity)
        if self.name is None:
            raise Exception('trying to store None key')
        self.temporary = name not in entity.stored_fields

    def run(self, context):
        value = expr_eval(self.expr, context)
        self.store_result(value)

        period = context.period
        if isinstance(period, np.ndarray):
            assert np.isscalar(period) or not period.shape
            period = int(period)
        expr_cache.invalidate(Variable(self.name), period, context.entity_name)

    def store_result(self, result):
        if result is None:
            return

        if isinstance(result, np.ndarray):
            res_type = result.dtype.type
        else:
            res_type = type(result)

        if self.temporary:
            target = self.entity.temp_variables
        else:
            # we cannot store/cache self.entity.array[self.name] because the
            # array object can change (eg when enlarging it due to births)
            target = self.entity.array

            #TODO: assert type for temporary variables too
            target_type_idx = type_to_idx[target[self.name].dtype.type]
            res_type_idx = type_to_idx[res_type]
            if res_type_idx > target_type_idx:
                raise Exception(
                    "trying to store %s value into '%s' field which is of "
                    "type %s" % (idx_to_type[res_type_idx].__name__,
                                 self.name,
                                 idx_to_type[target_type_idx].__name__))

        # the whole column is updated
        target[self.name] = result

    def expressions(self):
        if isinstance(self.expr, Expr):
            yield self.expr


class While(Process):
    """this class implements while loops"""

    def __init__(self, cond, code):
        """
        cond -- an Expr returning a (single) boolean, it means the condition
                value must be the same for all individuals
        code -- a ProcessGroup
        """
        Process.__init__(self)
        self.cond = cond
        assert isinstance(code, ProcessGroup)
        self.code = code

    def attach(self, name, entity):
        Process.attach(self, name, entity)
        self.code.attach('while:code', entity)

    def run_guarded(self, context):
        while True:
            cond_value = expr_eval(self.cond, context)
            if not cond_value:
                break

            self.code.run_guarded(context)
            #FIXME: this is a bit brutal :) This is necessary because
            # otherwise test_while loops indefinitely (because "values" is
            # never incremented)
            expr_cache.clear()

    def expressions(self):
        if isinstance(self.cond, Expr):
            yield self.cond
        for e in self.code.expressions():
            yield e


#TODO: I think I can kill this class by moving the methods to Function
class AbstractProcessGroup(Process):
    def backup_and_purge_locals(self):
        # backup and purge local variables
        backup = {}
        for name in self.entity.local_var_names:
            backup[name] = self.entity.temp_variables.pop(name)
        return backup

    def purge_and_restore_locals(self, backup):
        # purge the local from the function we just ran
        self.entity.purge_locals()
        # restore local variables for our caller
        for k, v in backup.iteritems():
            self.entity.temp_variables[k] = v


class ProcessGroup(AbstractProcessGroup):
    def __init__(self, name, subprocesses, purge=True):
        super(ProcessGroup, self).__init__()
        self.name = name
        self.subprocesses = subprocesses
        self.calls = collections.Counter()
        self.purge = purge
        self.versions = {}

    def attach(self, name, entity):
        assert name == self.name
        Process.attach(self, name, entity)
        for k, v in self.subprocesses:
            v.attach(k, entity)

    def run_guarded(self, context):
        period = context.period

        if config.log_level == "processes":
            print()
        for k, v in self.subprocesses:
<<<<<<< HEAD
            print("    *", end=' ')
            if k is not None:
                print(k, end=' ')
            utils.timed(v.run_guarded, context)
=======
            if config.log_level == "processes":
                print("    *", end=' ')
                if k is not None:
                    print(k, end=' ')
                utils.timed(v.run_guarded, simulation, const_dict)
            else:
                v.run_guarded(simulation, const_dict)
>>>>>>> ad3e942f
#            print "done."
            context.simulation.start_console(context)
        if config.autodump is not None:
            self._autodump(period)

        if config.autodiff is not None:
            self._autodiff(period)

        if self.purge:
            self.entity.purge_locals()

    @property
    def predictors(self):
        return [v.name for _, v in self.subprocesses
                if isinstance(v, Assignment)]

    @property
    def _modified_fields(self):
        fnames = self.predictors
        if not fnames:
            return []

        fnames.insert(0, 'id')
        temp = self.entity.temp_variables
        array = self.entity.array
        length = len(array)

        fields = [(k, temp[k] if k in temp else array[k])
                  for k in utils.unique(fnames)]
        return [(k, v) for k, v in fields
                if isinstance(v, np.ndarray) and v.shape == (length,)]

    def _tablename(self, period):
        self.calls[(period, self.name)] += 1
        num_calls = self.calls[(period, self.name)]
        if num_calls > 1:
            return '{}_{}'.format(self.name, num_calls)
        else:
            return self.name

    def _autodump(self, context):
        fields = self._modified_fields
        if not fields:
            return

        period = context.period
        fname, numrows = config.autodump
        h5file = config.autodump_file
        name = self._tablename(period)
        dtype = np.dtype([(k, v.dtype) for k, v in fields])
        table = h5file.createTable('/{}'.format(period), name, dtype,
                                   createparents=True)

        fnames = [k for k, _ in fields]
        print("writing {} to {}/{}/{} ...".format(', '.join(fnames),
                                                  fname, period, name))

        entity_context = EntityContext(self.entity, {'period': period})
        append_carray_to_table(entity_context, table, numrows)
        print("done.")

    def _autodiff(self, period, numdiff=10, raiseondiff=False):
        fields = self._modified_fields
        if not fields:
            return

        fname, numrows = config.autodiff
        h5file = config.autodump_file
        tablepath = '/{}/{}'.format(period, self._tablename(period))
        print("comparing with {}{} ...".format(fname, tablepath))
        if tablepath in h5file:
            table = h5file.getNode(tablepath)
            disk_array = ColumnArray.from_table(table, stop=numrows)
            diff_array(disk_array, ColumnArray(fields), numdiff, raiseondiff)
        else:
            print("  SKIPPED (could not find table)")

    def expressions(self):
        for _, p in self.subprocesses:
            for e in p.expressions():
                yield e

    def ssa(self, fields_versions):
        procedure_vars = set(k for k, p in self.subprocesses if k is not None)
        global_vars = set(self.entity.variables.keys())
        local_vars = procedure_vars - global_vars

        local_versions = collections.defaultdict(int)
        for k, p in self.subprocesses:
            # mark all variables in the expression with their current version
            for expr in p.expressions():
                for node in expr.all_of(Variable):
                    versions = (local_versions if node.name in local_vars
                                else fields_versions)
                    #FIXME: for .version to be meaningful, I need to have
                    # a different variable instance each time the variable
                    # is used.
                    #>>> the best solution AFAIK is to parse the expressions
                    # in the same order as the "agespine".
                    # That way we will be able to type all temporary variables
                    # directly, and it would also solve the conditional
                    # context hack. There is no problem with temporary variables
                    # having different types over their lifetimes as these
                    # will actually be different variables (because their
                    # version will be different). There is no problem with
                    # a variable being different in two control flow
                    # "branches", because we do not have that case: if() coerce
                    # types.
                    # note that even if a branch is never "taken" (an if
                    # condition that is always True or always False or a forloop
                    # without any iteration), the type of the expressions
                    # that variables are assigned to in that branch will
                    # influence the type of the variable in subsequent code.
                    # XXX: what if I have a user-defined function/procedure that
                    # I call from two different places with an argument of a
                    # different type? ideally, it should generate two distinct
                    # procedures, but I am not there yet. Having a check on the
                    # second call that the argument passed is of the same type
                    # than the signature type (which was inferred from the
                    # first call) seems enough for now.
                    node.version = versions[node.name]
                    node.used += 1
            # on assignment, increase the variable version
            if isinstance(p, Assignment):
                #XXX: is this always == k?
                target = p.predictor
                versions = (local_versions if target in local_vars
                            else fields_versions)
                versions[target] += 1


class Function(AbstractProcessGroup):
    """this class implements user-defined functions"""

    def __init__(self, argnames, code=None, result=None):
        """
        args -- a list of strings
        code -- a ProcessGroup (or None)
        result -- an Expr (or None)
        """
        Process.__init__(self)

        assert isinstance(argnames, list)
        assert all(isinstance(a, basestring) for a in argnames)
        self.argnames = argnames

        assert code is None or isinstance(code, ProcessGroup)
        self.code = code

        assert result is None or isinstance(result, Expr)
        self.result = result

    def attach(self, name, entity):
        Process.attach(self, name, entity)
        self.code.attach('func:code', entity)

    def run_guarded(self, context, *args, **kwargs):
        #XXX: wouldn't some form of cascading context make all this junk much
        # cleaner? Context(globalvars, localvars) (globalvars contain both
        # entity fields and global temporaries)

        backup = self.backup_and_purge_locals()

        if len(args) != len(self.argnames):
            print(self.argnames)
            raise TypeError("takes exactly %d arguments (%d given)" %
                            (len(self.argnames), len(args)))

<<<<<<< HEAD
        context = context.copy()
=======
        for name in self.argnames:
            if name in self.entity.stored_fields:
                raise ValueError("function '%s' cannot have an argument named "
                                 "'%s' because there is a field with the "
                                 "same name" % (self.name, name))

>>>>>>> ad3e942f
        # add arguments to the local namespace
        for name, value in zip(self.argnames, args):
            # backup the variable if it existed in the caller namespace
            # if name in self.entity.temp_variables:
            #     backup[name] = self.entity.temp_variables.pop(name)
            # self.entity.temp_variables[name] = value
            context[name] = value
        self.code.run_guarded(context)
        result = expr_eval(self.result, context)

        self.purge_and_restore_locals(backup)
        return result

    def expressions(self):
        #XXX: not sure what to put here as I don't remember what it is used for
        for e in self.code.expressions():
            yield e
<|MERGE_RESOLUTION|>--- conflicted
+++ resolved
@@ -1,406 +1,396 @@
-from __future__ import division, print_function
-
-import collections
-
-import numpy as np
-
-import config
-from diff_h5 import diff_array
-from data import append_carray_to_table, ColumnArray
-from expr import Expr, Variable, type_to_idx, idx_to_type, expr_eval, expr_cache, \
-    BinaryOp
-from context import EntityContext
-import utils
-
-
-class BreakpointException(Exception):
-    pass
-
-
-class Process(object):
-    def __init__(self):
-        self.name = None
-        self.entity = None
-
-    def attach(self, name, entity):
-        self.name = name
-        self.entity = entity
-
-    def run_guarded(self, context):
-        try:
-            # purge extra
-            context.entity_data.extra = {}
-            self.run(context)
-        except BreakpointException:
-            #XXX: store this in the (evaluation) context instead?
-            context.simulation.stepbystep = True
-
-    def run(self, context):
-        raise NotImplementedError()
-
-    def expressions(self):
-        raise NotImplementedError()
-
-    def __str__(self):
-        return "<process '%s'>" % self.name
-
-
-class Compute(Process):
-    """these processes only compute an expression and do not store their
-       result (but they usually have side-effects). No class inherits from
-       this but we use it when a user does not store anywhere the result of
-       an expression (with a side effect) which *does* return a value.
-       new() is a good example for this"""
-
-    def __init__(self, expr):
-        super(Compute, self).__init__()
-        self.expr = expr
-
-    def run(self, context):
-        expr_eval(self.expr, context)
-
-    def expressions(self):
-        if isinstance(self.expr, Expr):
-            yield self.expr
-
-
-class Assignment(Process):
-    def __init__(self, expr):
-        super(Assignment, self).__init__()
-        self.expr = expr
-        self.temporary = True
-
-    def attach(self, name, entity):
-        super(Assignment, self).attach(name, entity)
-        if self.name is None:
-            raise Exception('trying to store None key')
-        self.temporary = name not in entity.stored_fields
-
-    def run(self, context):
-        value = expr_eval(self.expr, context)
-        self.store_result(value)
-
-        period = context.period
-        if isinstance(period, np.ndarray):
-            assert np.isscalar(period) or not period.shape
-            period = int(period)
-        expr_cache.invalidate(Variable(self.name), period, context.entity_name)
-
-    def store_result(self, result):
-        if result is None:
-            return
-
-        if isinstance(result, np.ndarray):
-            res_type = result.dtype.type
-        else:
-            res_type = type(result)
-
-        if self.temporary:
-            target = self.entity.temp_variables
-        else:
-            # we cannot store/cache self.entity.array[self.name] because the
-            # array object can change (eg when enlarging it due to births)
-            target = self.entity.array
-
-            #TODO: assert type for temporary variables too
-            target_type_idx = type_to_idx[target[self.name].dtype.type]
-            res_type_idx = type_to_idx[res_type]
-            if res_type_idx > target_type_idx:
-                raise Exception(
-                    "trying to store %s value into '%s' field which is of "
-                    "type %s" % (idx_to_type[res_type_idx].__name__,
-                                 self.name,
-                                 idx_to_type[target_type_idx].__name__))
-
-        # the whole column is updated
-        target[self.name] = result
-
-    def expressions(self):
-        if isinstance(self.expr, Expr):
-            yield self.expr
-
-
-class While(Process):
-    """this class implements while loops"""
-
-    def __init__(self, cond, code):
-        """
-        cond -- an Expr returning a (single) boolean, it means the condition
-                value must be the same for all individuals
-        code -- a ProcessGroup
-        """
-        Process.__init__(self)
-        self.cond = cond
-        assert isinstance(code, ProcessGroup)
-        self.code = code
-
-    def attach(self, name, entity):
-        Process.attach(self, name, entity)
-        self.code.attach('while:code', entity)
-
-    def run_guarded(self, context):
-        while True:
-            cond_value = expr_eval(self.cond, context)
-            if not cond_value:
-                break
-
-            self.code.run_guarded(context)
-            #FIXME: this is a bit brutal :) This is necessary because
-            # otherwise test_while loops indefinitely (because "values" is
-            # never incremented)
-            expr_cache.clear()
-
-    def expressions(self):
-        if isinstance(self.cond, Expr):
-            yield self.cond
-        for e in self.code.expressions():
-            yield e
-
-
-#TODO: I think I can kill this class by moving the methods to Function
-class AbstractProcessGroup(Process):
-    def backup_and_purge_locals(self):
-        # backup and purge local variables
-        backup = {}
-        for name in self.entity.local_var_names:
-            backup[name] = self.entity.temp_variables.pop(name)
-        return backup
-
-    def purge_and_restore_locals(self, backup):
-        # purge the local from the function we just ran
-        self.entity.purge_locals()
-        # restore local variables for our caller
-        for k, v in backup.iteritems():
-            self.entity.temp_variables[k] = v
-
-
-class ProcessGroup(AbstractProcessGroup):
-    def __init__(self, name, subprocesses, purge=True):
-        super(ProcessGroup, self).__init__()
-        self.name = name
-        self.subprocesses = subprocesses
-        self.calls = collections.Counter()
-        self.purge = purge
-        self.versions = {}
-
-    def attach(self, name, entity):
-        assert name == self.name
-        Process.attach(self, name, entity)
-        for k, v in self.subprocesses:
-            v.attach(k, entity)
-
-    def run_guarded(self, context):
-        period = context.period
-
-        if config.log_level == "processes":
-            print()
-        for k, v in self.subprocesses:
-<<<<<<< HEAD
-            print("    *", end=' ')
-            if k is not None:
-                print(k, end=' ')
-            utils.timed(v.run_guarded, context)
-=======
-            if config.log_level == "processes":
-                print("    *", end=' ')
-                if k is not None:
-                    print(k, end=' ')
-                utils.timed(v.run_guarded, simulation, const_dict)
-            else:
-                v.run_guarded(simulation, const_dict)
->>>>>>> ad3e942f
-#            print "done."
-            context.simulation.start_console(context)
-        if config.autodump is not None:
-            self._autodump(period)
-
-        if config.autodiff is not None:
-            self._autodiff(period)
-
-        if self.purge:
-            self.entity.purge_locals()
-
-    @property
-    def predictors(self):
-        return [v.name for _, v in self.subprocesses
-                if isinstance(v, Assignment)]
-
-    @property
-    def _modified_fields(self):
-        fnames = self.predictors
-        if not fnames:
-            return []
-
-        fnames.insert(0, 'id')
-        temp = self.entity.temp_variables
-        array = self.entity.array
-        length = len(array)
-
-        fields = [(k, temp[k] if k in temp else array[k])
-                  for k in utils.unique(fnames)]
-        return [(k, v) for k, v in fields
-                if isinstance(v, np.ndarray) and v.shape == (length,)]
-
-    def _tablename(self, period):
-        self.calls[(period, self.name)] += 1
-        num_calls = self.calls[(period, self.name)]
-        if num_calls > 1:
-            return '{}_{}'.format(self.name, num_calls)
-        else:
-            return self.name
-
-    def _autodump(self, context):
-        fields = self._modified_fields
-        if not fields:
-            return
-
-        period = context.period
-        fname, numrows = config.autodump
-        h5file = config.autodump_file
-        name = self._tablename(period)
-        dtype = np.dtype([(k, v.dtype) for k, v in fields])
-        table = h5file.createTable('/{}'.format(period), name, dtype,
-                                   createparents=True)
-
-        fnames = [k for k, _ in fields]
-        print("writing {} to {}/{}/{} ...".format(', '.join(fnames),
-                                                  fname, period, name))
-
-        entity_context = EntityContext(self.entity, {'period': period})
-        append_carray_to_table(entity_context, table, numrows)
-        print("done.")
-
-    def _autodiff(self, period, numdiff=10, raiseondiff=False):
-        fields = self._modified_fields
-        if not fields:
-            return
-
-        fname, numrows = config.autodiff
-        h5file = config.autodump_file
-        tablepath = '/{}/{}'.format(period, self._tablename(period))
-        print("comparing with {}{} ...".format(fname, tablepath))
-        if tablepath in h5file:
-            table = h5file.getNode(tablepath)
-            disk_array = ColumnArray.from_table(table, stop=numrows)
-            diff_array(disk_array, ColumnArray(fields), numdiff, raiseondiff)
-        else:
-            print("  SKIPPED (could not find table)")
-
-    def expressions(self):
-        for _, p in self.subprocesses:
-            for e in p.expressions():
-                yield e
-
-    def ssa(self, fields_versions):
-        procedure_vars = set(k for k, p in self.subprocesses if k is not None)
-        global_vars = set(self.entity.variables.keys())
-        local_vars = procedure_vars - global_vars
-
-        local_versions = collections.defaultdict(int)
-        for k, p in self.subprocesses:
-            # mark all variables in the expression with their current version
-            for expr in p.expressions():
-                for node in expr.all_of(Variable):
-                    versions = (local_versions if node.name in local_vars
-                                else fields_versions)
-                    #FIXME: for .version to be meaningful, I need to have
-                    # a different variable instance each time the variable
-                    # is used.
-                    #>>> the best solution AFAIK is to parse the expressions
-                    # in the same order as the "agespine".
-                    # That way we will be able to type all temporary variables
-                    # directly, and it would also solve the conditional
-                    # context hack. There is no problem with temporary variables
-                    # having different types over their lifetimes as these
-                    # will actually be different variables (because their
-                    # version will be different). There is no problem with
-                    # a variable being different in two control flow
-                    # "branches", because we do not have that case: if() coerce
-                    # types.
-                    # note that even if a branch is never "taken" (an if
-                    # condition that is always True or always False or a forloop
-                    # without any iteration), the type of the expressions
-                    # that variables are assigned to in that branch will
-                    # influence the type of the variable in subsequent code.
-                    # XXX: what if I have a user-defined function/procedure that
-                    # I call from two different places with an argument of a
-                    # different type? ideally, it should generate two distinct
-                    # procedures, but I am not there yet. Having a check on the
-                    # second call that the argument passed is of the same type
-                    # than the signature type (which was inferred from the
-                    # first call) seems enough for now.
-                    node.version = versions[node.name]
-                    node.used += 1
-            # on assignment, increase the variable version
-            if isinstance(p, Assignment):
-                #XXX: is this always == k?
-                target = p.predictor
-                versions = (local_versions if target in local_vars
-                            else fields_versions)
-                versions[target] += 1
-
-
-class Function(AbstractProcessGroup):
-    """this class implements user-defined functions"""
-
-    def __init__(self, argnames, code=None, result=None):
-        """
-        args -- a list of strings
-        code -- a ProcessGroup (or None)
-        result -- an Expr (or None)
-        """
-        Process.__init__(self)
-
-        assert isinstance(argnames, list)
-        assert all(isinstance(a, basestring) for a in argnames)
-        self.argnames = argnames
-
-        assert code is None or isinstance(code, ProcessGroup)
-        self.code = code
-
-        assert result is None or isinstance(result, Expr)
-        self.result = result
-
-    def attach(self, name, entity):
-        Process.attach(self, name, entity)
-        self.code.attach('func:code', entity)
-
-    def run_guarded(self, context, *args, **kwargs):
-        #XXX: wouldn't some form of cascading context make all this junk much
-        # cleaner? Context(globalvars, localvars) (globalvars contain both
-        # entity fields and global temporaries)
-
-        backup = self.backup_and_purge_locals()
-
-        if len(args) != len(self.argnames):
-            print(self.argnames)
-            raise TypeError("takes exactly %d arguments (%d given)" %
-                            (len(self.argnames), len(args)))
-
-<<<<<<< HEAD
-        context = context.copy()
-=======
-        for name in self.argnames:
-            if name in self.entity.stored_fields:
-                raise ValueError("function '%s' cannot have an argument named "
-                                 "'%s' because there is a field with the "
-                                 "same name" % (self.name, name))
-
->>>>>>> ad3e942f
-        # add arguments to the local namespace
-        for name, value in zip(self.argnames, args):
-            # backup the variable if it existed in the caller namespace
-            # if name in self.entity.temp_variables:
-            #     backup[name] = self.entity.temp_variables.pop(name)
-            # self.entity.temp_variables[name] = value
-            context[name] = value
-        self.code.run_guarded(context)
-        result = expr_eval(self.result, context)
-
-        self.purge_and_restore_locals(backup)
-        return result
-
-    def expressions(self):
-        #XXX: not sure what to put here as I don't remember what it is used for
-        for e in self.code.expressions():
-            yield e
+from __future__ import division, print_function
+
+import collections
+
+import numpy as np
+
+import config
+from diff_h5 import diff_array
+from data import append_carray_to_table, ColumnArray
+from expr import Expr, Variable, type_to_idx, idx_to_type, expr_eval, expr_cache, \
+    BinaryOp
+from context import EntityContext
+import utils
+
+
+class BreakpointException(Exception):
+    pass
+
+
+class Process(object):
+    def __init__(self):
+        self.name = None
+        self.entity = None
+
+    def attach(self, name, entity):
+        self.name = name
+        self.entity = entity
+
+    def run_guarded(self, context):
+        try:
+            # purge extra
+            context.entity_data.extra = {}
+            self.run(context)
+        except BreakpointException:
+            #XXX: store this in the (evaluation) context instead?
+            context.simulation.stepbystep = True
+
+    def run(self, context):
+        raise NotImplementedError()
+
+    def expressions(self):
+        raise NotImplementedError()
+
+    def __str__(self):
+        return "<process '%s'>" % self.name
+
+
+class Compute(Process):
+    """these processes only compute an expression and do not store their
+       result (but they usually have side-effects). No class inherits from
+       this but we use it when a user does not store anywhere the result of
+       an expression (with a side effect) which *does* return a value.
+       new() is a good example for this"""
+
+    def __init__(self, expr):
+        super(Compute, self).__init__()
+        self.expr = expr
+
+    def run(self, context):
+        expr_eval(self.expr, context)
+
+    def expressions(self):
+        if isinstance(self.expr, Expr):
+            yield self.expr
+
+
+class Assignment(Process):
+    def __init__(self, expr):
+        super(Assignment, self).__init__()
+        self.expr = expr
+        self.temporary = True
+
+    def attach(self, name, entity):
+        super(Assignment, self).attach(name, entity)
+        if self.name is None:
+            raise Exception('trying to store None key')
+        self.temporary = name not in entity.stored_fields
+
+    def run(self, context):
+        value = expr_eval(self.expr, context)
+        self.store_result(value)
+
+        period = context.period
+        if isinstance(period, np.ndarray):
+            assert np.isscalar(period) or not period.shape
+            period = int(period)
+        expr_cache.invalidate(Variable(self.name), period, context.entity_name)
+
+    def store_result(self, result):
+        if result is None:
+            return
+
+        if isinstance(result, np.ndarray):
+            res_type = result.dtype.type
+        else:
+            res_type = type(result)
+
+        if self.temporary:
+            target = self.entity.temp_variables
+        else:
+            # we cannot store/cache self.entity.array[self.name] because the
+            # array object can change (eg when enlarging it due to births)
+            target = self.entity.array
+
+            #TODO: assert type for temporary variables too
+            target_type_idx = type_to_idx[target[self.name].dtype.type]
+            res_type_idx = type_to_idx[res_type]
+            if res_type_idx > target_type_idx:
+                raise Exception(
+                    "trying to store %s value into '%s' field which is of "
+                    "type %s" % (idx_to_type[res_type_idx].__name__,
+                                 self.name,
+                                 idx_to_type[target_type_idx].__name__))
+
+        # the whole column is updated
+        target[self.name] = result
+
+    def expressions(self):
+        if isinstance(self.expr, Expr):
+            yield self.expr
+
+
+class While(Process):
+    """this class implements while loops"""
+
+    def __init__(self, cond, code):
+        """
+        cond -- an Expr returning a (single) boolean, it means the condition
+                value must be the same for all individuals
+        code -- a ProcessGroup
+        """
+        Process.__init__(self)
+        self.cond = cond
+        assert isinstance(code, ProcessGroup)
+        self.code = code
+
+    def attach(self, name, entity):
+        Process.attach(self, name, entity)
+        self.code.attach('while:code', entity)
+
+    def run_guarded(self, context):
+        while True:
+            cond_value = expr_eval(self.cond, context)
+            if not cond_value:
+                break
+
+            self.code.run_guarded(context)
+            #FIXME: this is a bit brutal :) This is necessary because
+            # otherwise test_while loops indefinitely (because "values" is
+            # never incremented)
+            expr_cache.clear()
+
+    def expressions(self):
+        if isinstance(self.cond, Expr):
+            yield self.cond
+        for e in self.code.expressions():
+            yield e
+
+
+#TODO: I think I can kill this class by moving the methods to Function
+class AbstractProcessGroup(Process):
+    def backup_and_purge_locals(self):
+        # backup and purge local variables
+        backup = {}
+        for name in self.entity.local_var_names:
+            backup[name] = self.entity.temp_variables.pop(name)
+        return backup
+
+    def purge_and_restore_locals(self, backup):
+        # purge the local from the function we just ran
+        self.entity.purge_locals()
+        # restore local variables for our caller
+        for k, v in backup.iteritems():
+            self.entity.temp_variables[k] = v
+
+
+class ProcessGroup(AbstractProcessGroup):
+    def __init__(self, name, subprocesses, purge=True):
+        super(ProcessGroup, self).__init__()
+        self.name = name
+        self.subprocesses = subprocesses
+        self.calls = collections.Counter()
+        self.purge = purge
+        self.versions = {}
+
+    def attach(self, name, entity):
+        assert name == self.name
+        Process.attach(self, name, entity)
+        for k, v in self.subprocesses:
+            v.attach(k, entity)
+
+    def run_guarded(self, context):
+        period = context.period
+
+        if config.log_level == "processes":
+            print()
+        for k, v in self.subprocesses:
+            if config.log_level == "processes":
+                print("    *", end=' ')
+                if k is not None:
+                    print(k, end=' ')
+                utils.timed(v.run_guarded, context)
+            else:
+                v.run_guarded(context)
+#            print "done."
+            context.simulation.start_console(context)
+        if config.autodump is not None:
+            self._autodump(period)
+
+        if config.autodiff is not None:
+            self._autodiff(period)
+
+        if self.purge:
+            self.entity.purge_locals()
+
+    @property
+    def predictors(self):
+        return [v.name for _, v in self.subprocesses
+                if isinstance(v, Assignment)]
+
+    @property
+    def _modified_fields(self):
+        fnames = self.predictors
+        if not fnames:
+            return []
+
+        fnames.insert(0, 'id')
+        temp = self.entity.temp_variables
+        array = self.entity.array
+        length = len(array)
+
+        fields = [(k, temp[k] if k in temp else array[k])
+                  for k in utils.unique(fnames)]
+        return [(k, v) for k, v in fields
+                if isinstance(v, np.ndarray) and v.shape == (length,)]
+
+    def _tablename(self, period):
+        self.calls[(period, self.name)] += 1
+        num_calls = self.calls[(period, self.name)]
+        if num_calls > 1:
+            return '{}_{}'.format(self.name, num_calls)
+        else:
+            return self.name
+
+    def _autodump(self, context):
+        fields = self._modified_fields
+        if not fields:
+            return
+
+        period = context.period
+        fname, numrows = config.autodump
+        h5file = config.autodump_file
+        name = self._tablename(period)
+        dtype = np.dtype([(k, v.dtype) for k, v in fields])
+        table = h5file.createTable('/{}'.format(period), name, dtype,
+                                   createparents=True)
+
+        fnames = [k for k, _ in fields]
+        print("writing {} to {}/{}/{} ...".format(', '.join(fnames),
+                                                  fname, period, name))
+
+        entity_context = EntityContext(self.entity, {'period': period})
+        append_carray_to_table(entity_context, table, numrows)
+        print("done.")
+
+    def _autodiff(self, period, numdiff=10, raiseondiff=False):
+        fields = self._modified_fields
+        if not fields:
+            return
+
+        fname, numrows = config.autodiff
+        h5file = config.autodump_file
+        tablepath = '/{}/{}'.format(period, self._tablename(period))
+        print("comparing with {}{} ...".format(fname, tablepath))
+        if tablepath in h5file:
+            table = h5file.getNode(tablepath)
+            disk_array = ColumnArray.from_table(table, stop=numrows)
+            diff_array(disk_array, ColumnArray(fields), numdiff, raiseondiff)
+        else:
+            print("  SKIPPED (could not find table)")
+
+    def expressions(self):
+        for _, p in self.subprocesses:
+            for e in p.expressions():
+                yield e
+
+    def ssa(self, fields_versions):
+        procedure_vars = set(k for k, p in self.subprocesses if k is not None)
+        global_vars = set(self.entity.variables.keys())
+        local_vars = procedure_vars - global_vars
+
+        local_versions = collections.defaultdict(int)
+        for k, p in self.subprocesses:
+            # mark all variables in the expression with their current version
+            for expr in p.expressions():
+                for node in expr.all_of(Variable):
+                    versions = (local_versions if node.name in local_vars
+                                else fields_versions)
+                    #FIXME: for .version to be meaningful, I need to have
+                    # a different variable instance each time the variable
+                    # is used.
+                    #>>> the best solution AFAIK is to parse the expressions
+                    # in the same order as the "agespine".
+                    # That way we will be able to type all temporary variables
+                    # directly, and it would also solve the conditional
+                    # context hack. There is no problem with temporary variables
+                    # having different types over their lifetimes as these
+                    # will actually be different variables (because their
+                    # version will be different). There is no problem with
+                    # a variable being different in two control flow
+                    # "branches", because we do not have that case: if() coerce
+                    # types.
+                    # note that even if a branch is never "taken" (an if
+                    # condition that is always True or always False or a forloop
+                    # without any iteration), the type of the expressions
+                    # that variables are assigned to in that branch will
+                    # influence the type of the variable in subsequent code.
+                    # XXX: what if I have a user-defined function/procedure that
+                    # I call from two different places with an argument of a
+                    # different type? ideally, it should generate two distinct
+                    # procedures, but I am not there yet. Having a check on the
+                    # second call that the argument passed is of the same type
+                    # than the signature type (which was inferred from the
+                    # first call) seems enough for now.
+                    node.version = versions[node.name]
+                    node.used += 1
+            # on assignment, increase the variable version
+            if isinstance(p, Assignment):
+                #XXX: is this always == k?
+                target = p.predictor
+                versions = (local_versions if target in local_vars
+                            else fields_versions)
+                versions[target] += 1
+
+
+class Function(AbstractProcessGroup):
+    """this class implements user-defined functions"""
+
+    def __init__(self, argnames, code=None, result=None):
+        """
+        args -- a list of strings
+        code -- a ProcessGroup (or None)
+        result -- an Expr (or None)
+        """
+        Process.__init__(self)
+
+        assert isinstance(argnames, list)
+        assert all(isinstance(a, basestring) for a in argnames)
+        self.argnames = argnames
+
+        assert code is None or isinstance(code, ProcessGroup)
+        self.code = code
+
+        assert result is None or isinstance(result, Expr)
+        self.result = result
+
+    def attach(self, name, entity):
+        Process.attach(self, name, entity)
+        self.code.attach('func:code', entity)
+
+    def run_guarded(self, context, *args, **kwargs):
+        #XXX: wouldn't some form of cascading context make all this junk much
+        # cleaner? Context(globalvars, localvars) (globalvars contain both
+        # entity fields and global temporaries)
+
+        backup = self.backup_and_purge_locals()
+
+        if len(args) != len(self.argnames):
+            print(self.argnames)
+            raise TypeError("takes exactly %d arguments (%d given)" %
+                            (len(self.argnames), len(args)))
+
+        for name in self.argnames:
+            if name in self.entity.stored_fields:
+                raise ValueError("function '%s' cannot have an argument named "
+                                 "'%s' because there is a field with the "
+                                 "same name" % (self.name, name))
+
+        context = context.copy()
+        # add arguments to the local namespace
+        for name, value in zip(self.argnames, args):
+            # backup the variable if it existed in the caller namespace
+            # if name in self.entity.temp_variables:
+            #     backup[name] = self.entity.temp_variables.pop(name)
+            # self.entity.temp_variables[name] = value
+            context[name] = value
+        self.code.run_guarded(context)
+        result = expr_eval(self.result, context)
+
+        self.purge_and_restore_locals(backup)
+        return result
+
+    def expressions(self):
+        #XXX: not sure what to put here as I don't remember what it is used for
+        for e in self.code.expressions():
+            yield e