--- conflicted
+++ resolved
@@ -1,497 +1,411 @@
-from __future__ import print_function
-
-import numpy as np
-<<<<<<< HEAD
-=======
-import pandas as pd
->>>>>>> 67fc8e65
-import random
-
-from expr import expr_eval, collect_variables, traverse_expr
-from exprbases import EvaluableExpression
-from context import context_length, context_subset, context_delete
-from utils import loop_wh_progress
-
-<<<<<<< HEAD
-implemented_difficulty_methods = ['EDtM', 'SDtOM']
-
-=======
-implemented_difficulty_methods = ['EDtM']  #,'SDtOM'
-
-
-def df_by_cell(used_variables, setfilter, context):
-    ''' return a DataFrame, with id list and group size ''' 
-    subset = context_subset(context, setfilter, used_variables)
-    used_set = dict((k, subset[k])
-                  for k in used_variables)
-    used_set = pd.DataFrame(used_set)
-    used_variables.remove('id')
-    grouped = used_set.groupby(used_variables)
-    idx = grouped.apply(lambda x: list(x['id'].values)).reset_index()
-    idx.rename(columns={0: 'idx'}, inplace=True)
-    return idx
-
-
->>>>>>> 67fc8e65
-class ScoreMatching(EvaluableExpression):
-    ''' General framework for a Matching based on score
-        In general that kind of matching doesn't provide the best matching meaning
-        it doesn't optimize an overall penalty function. For example, if we have 
-        a distance function, the function doesn't always return the match with the
-        lowest sum of distanced between all matched pairs. 
-        A Score matching need two things :
-          - an order for the two sets
-          - a way of selecting a match
-    '''
-    def __init__(self, set1filter, set2filter, orderby1, orderby2):
-        self.set1filter = set1filter
-        self.set2filter = set2filter
-        self.orderby1_expr = orderby1
-        self.orderby2_expr = orderby2
-#         TDOD: To remove because of case of orderby is in implemented_difficulty_methods
-#         if isinstance(orderby1, basestring) | isinstance(orderby2, basestring):
-#             raise Exception("Using a string for the orderby expression is not "
-#                             "supported anymore. You should use a normal "
-#                             "expression (ie simply remove the quotes).")
-
-    def traverse(self, context):
-        for node in traverse_expr(self.set1filter, context):
-            yield node
-        for node in traverse_expr(self.set2filter, context):
-            yield node
-        for node in traverse_expr(self.orderby1_expr, context):
-            yield node
-        for node in traverse_expr(self.orderby2_expr, context):
-            yield node
-        yield self
-
-    def collect_variables(self, context):
-        expr_vars = collect_variables(self.set1filter, context)
-        expr_vars |= collect_variables(self.set2filter, context)
-        #FIXME: add variables from orderby_expr. This is not done currently,
-        # because the presence of variables is done in expr.expr_eval before
-        # the evaluate method is called and the context is completed during
-        # evaluation (__other_xxx is added during evaluation).
-#        expr_vars |= collect_variables(self.score_expr, context)
-        return expr_vars
-
-<<<<<<< HEAD
-    def _get_filters(self, context):
-=======
-
-    def _get_filters(self, context):
->>>>>>> 67fc8e65
-        ctx_filter = context.get('__filter__')
-        # at some point ctx_filter will be cached automatically, so we don't
-        # need to take care of it manually here
-        if ctx_filter is not None:
-            set1filter = expr_eval(ctx_filter & self.set1filter, context)
-            set2filter = expr_eval(ctx_filter & self.set2filter, context)
-        else:
-            set1filter = expr_eval(self.set1filter, context)
-            set2filter = expr_eval(self.set2filter, context)
-        return set1filter, set2filter
-
-<<<<<<< HEAD
-=======
-    def _get_used_variables_order(self, context):
-        orderby1_expr = self.orderby1_expr
-        used_variables1 = orderby1_expr.collect_variables(context)
-        used_variables1.add('id')
-        if self.orderby2_expr is None:
-            return used_variables1
-        orderby2_expr = self.orderby2_expr
-        used_variables2 = orderby2_expr.collect_variables(context)
-        used_variables2.add('id')
-        return used_variables1, used_variables2
-    
->>>>>>> 67fc8e65
-    #noinspection PyUnusedLocal
-    def dtype(self, context):
-        return int
-
-<<<<<<< HEAD
-
-class RankingMatching(ScoreMatching):
-    '''
-    Matching based on score
-        set 1 is ranked by decreasing orderby1
-        set 2 is ranked by decreasing orderby2
-        Then individuals in the nth position in each list are matched together.
-        The reverse options allow, if True, to sort by increasing orderby
-    '''
-    def __init__(self, set1filter, set2filter, orderby1, orderby2,
-                 reverse1=False, reverse2=False):
-        ScoreMatching.__init__(self, set1filter, set2filter, orderby1, orderby2)
-        self.reverse1 = reverse1
-        self.reverse2 = reverse2
-
-    def _get_used_variables_order(self, context):
-        orderby1_expr = self.orderby1_expr
-        orderby2_expr = self.orderby2_expr
-        used_variables1 = orderby1_expr.collect_variables(context)
-        used_variables2 = orderby2_expr.collect_variables(context)
-        used_variables1.add('id')
-        used_variables2.add('id')
-        return used_variables1, used_variables2
-
-=======
-
-class RankingMatching(ScoreMatching):
-    '''
-    Matching based on score
-        set 1 is ranked by decreasing orderby1
-        set 2 is ranked by decreasing orderby2
-        Then individuals in the nth position in each list are matched together.
-        The reverse options allow, if True, to sort by increasing orderby
-    '''
-    def __init__(self, set1filter, set2filter, orderby1, orderby2,
-                 reverse1=False, reverse2=False):
-        ScoreMatching.__init__(self, set1filter, set2filter, orderby1, orderby2)
-        self.reverse1 = reverse1
-        self.reverse2 = reverse2
-        
-
->>>>>>> 67fc8e65
-    def _get_sorted_indices(self, set1filter, set2filter, context):
-        orderby1_expr = self.orderby1_expr
-        orderby2_expr = self.orderby2_expr
-        orderby1 = expr_eval(orderby1_expr, context)
-        orderby2 = expr_eval(orderby2_expr, context)
-        if self.reverse1:
-            orderby1 = - orderby1  # reverse sorting
-        if self.reverse2:
-            orderby2 = - orderby2  # reverse sorting
-        sorted_set1_indices = orderby1[set1filter].argsort()[::-1]
-        sorted_set2_indices = orderby2[set2filter].argsort()[::-1]
-        return sorted_set1_indices, sorted_set2_indices
-
-    def _match(self, set1tomatch, set2tomatch, set1, set2, context):
-        result = np.empty(context_length(context), dtype=int)
-        result.fill(-1)
-
-        id_to_rownum = context.id_to_rownum
-        id1 = set1['id'][set1tomatch]
-        id2 = set2['id'][set2tomatch]
-        result[id_to_rownum[id1]] = id2
-        result[id_to_rownum[id2]] = id1
-        return result
-
-    def evaluate(self, context):
-<<<<<<< HEAD
-        set1filter, set2filter = self._get_filters(context)
-=======
-        set1filter, set2filter = self._get_filters(context)
->>>>>>> 67fc8e65
-        set1len = set1filter.sum()
-        set2len = set2filter.sum()
-        tomatch = min(set1len, set2len)
-        
-        sorted_set1_indices, sorted_set2_indices = \
-                self._get_sorted_indices(set1filter, set2filter, context)
-        set1tomatch = sorted_set1_indices[:tomatch]
-        set2tomatch = sorted_set2_indices[:tomatch]
-
-        used_variables1, used_variables2 = self._get_used_variables_order(context)
-<<<<<<< HEAD
-        #TODO: we should detect whether or not we are using non-simple
-        # expressions (EvaluableExpression children) and pre-evaluate them,
-        # because otherwise they are re-evaluated on all of set2 for each
-        # individual in set1. See https://github.com/liam2/liam2/issues/128
-=======
->>>>>>> 67fc8e65
-        set1 = context_subset(context, set1filter, used_variables1)
-        set2 = context_subset(context, set2filter, used_variables2)
-
-        print("matching with %d/%d individuals" % (set1len, set2len))
-        return self._match(set1tomatch, set2tomatch, set1, set2, context)
-
-class SequentialMatching(ScoreMatching):
-    '''
-    Matching base on researching the best match one by one.
-        - orderby gives the way individuals of 1 are sorted before matching
-        The first on the list will be matched with its absolute best match
-        The last on the list will be matched with the best match among the
-        remaining pool
-        - orederby can be :
-            - an expression (usually a variable name)
-            - a string : the name of a method to sort individuals to be match,
-            it is supposed to be
-             a "difficulty" because it's better (according to a general
-             objective score)
-             to match hard-to-match people first. The possible difficulty order
-             are:
-                - 'EDtM' : 'Euclidian Distance to the Mean', note it is the
-                reduce euclidan distance that is
-                           used which is a common convention when there is more
-                           than one variable
-                - 'SDtOM' : 'Score Distance to the Other Mean'
-            The SDtOM is the most relevant distance.
-    '''
-    def __init__(self, set1filter, set2filter, score, orderby, pool_size=None):
-<<<<<<< HEAD
-=======
-        # Why not to have a second order ?
->>>>>>> 67fc8e65
-        ScoreMatching.__init__(self, set1filter, set2filter, orderby, None)
-        self.score_expr = score
-        if pool_size is not None:
-            assert isinstance(pool_size, int)
-            assert pool_size > 0
-        self.pool_size = pool_size
-
-<<<<<<< HEAD
-    def _get_used_variable_order(self, context):
-        orderby1_expr = self.orderby1_expr
-        used_variables1 = orderby1_expr.collect_variables(context)
-        used_variables1 += ['id']
-        if self.orderby2_expr is None:
-            return used_variables1, None
-        orderby2_expr = self.orderby2_expr
-        used_variables2 = orderby2_expr.collect_variables(context)
-        used_variables2 += ['id']
-        return used_variables1, used_variables2
-=======
->>>>>>> 67fc8e65
-
-    def _get_used_variables_match(self, context):
-        score_expr = self.score_expr
-        used_variables = score_expr.collect_variables(context)
-        used_variables1 = [v for v in used_variables
-                                    if not v.startswith('__other_')]
-        used_variables2 = [v[8:] for v in used_variables
-                                    if v.startswith('__other_')]
-        used_variables1 += ['id']
-        used_variables2 += ['id']
-        return used_variables1, used_variables2
-
-    def _get_sorted_indices(self, set1filter, set2filter, context):
-        orderby1_expr = self.orderby1_expr
-        if not isinstance(orderby1_expr, str):
-            order = expr_eval(orderby1_expr, context)
-        else:
-            order = np.zeros(context_length(context), dtype=int)
-            used_variables1, used_variables2 = \
-                self._get_used_variables_match(context)
-            set1 = context_subset(context, set1filter, used_variables1)
-            set2 = context_subset(context, set2filter, used_variables2)
-
-            if orderby1_expr == 'EDtM':
-                for var in used_variables1:
-                    order[set1filter] += (set1[var] - set1[var].mean())**2 \
-                                          / set1[var].var()
-            if orderby1_expr == 'SDtOM':
-                orderby_ctx = dict((k if k in used_variables1 else k, v)
-                                 for k, v in set1.iteritems())
-                orderby_ctx.update(('__other_' + k, set2[k].mean())
-                                 for k in used_variables2)
-                order[set1filter] = expr_eval(orderby1_expr, orderby_ctx)
-
-        sorted_set1_indices = order[set1filter].argsort()[::-1]
-        return sorted_set1_indices, None
-
-    def _match(self, set1tomatch, set1, set2,
-              used_variables1, used_variables2, context):
-        global matching_ctx
-
-        score_expr = self.score_expr
-        result = np.empty(context_length(context), dtype=int)
-        result.fill(-1)
-        id_to_rownum = context.id_to_rownum
-        
-
-        matching_ctx = dict(('__other_' + k if k in used_variables2 else k, v)
-                            for k, v in set2.iteritems())
-
-<<<<<<< HEAD
-        #noinspection PyUnusedLocal
-=======
-        #noinspection PyUnusedLocal
->>>>>>> 67fc8e65
-        def match_one_set1_individual(idx, sorted_idx, pool_size):
-            global matching_ctx
-
-            set2_size = context_length(matching_ctx)
-            if not set2_size:
-                raise StopIteration
-
-            if pool_size is not None and set2_size > pool_size:
-                pool = random.sample(xrange(set2_size), pool_size)
-                local_ctx = context_subset(matching_ctx, pool, None)
-            else:
-                local_ctx = matching_ctx.copy()
-
-            local_ctx.update((k, set1[k][sorted_idx])
-                                  for k in used_variables1)
-            # pk = tuple(individual1[fname] for fname in pk_names)
-            # optimized_expr = optimized_exprs.get(pk)
-            # if optimized_expr is None:
-            # for name in pk_names:
-            # fake_set1['__f_%s' % name].value = individual1[name]
-            # optimized_expr = str(symbolic_expr.simplify())
-            # optimized_exprs[pk] = optimized_expr
-<<<<<<< HEAD
-            # set2_scores = evaluate(optimized_expr, mm_dict, set2)
-            set2_scores = expr_eval(score_expr, local_ctx)
-            individual2_idx = np.argmax(set2_scores)
-
-            id1 = local_ctx['id']
-            id2 = local_ctx['__other_id'][individual2_idx]
-            if pool_size is not None and set2_size > pool_size:
-                individual2_idx = pool[individual2_idx]
-=======
-            # set2_scores = evaluate(optimized_expr, mm_dict, set2)
-            set2_scores = expr_eval(score_expr, local_ctx)
-            individual2_idx = np.argmax(set2_scores)
-            id1 = local_ctx['id']
-            id2 = local_ctx['__other_id'][individual2_idx]
-            if pool_size is not None and set2_size > pool_size:
-                individual2_idx = pool[individual2_idx]
->>>>>>> 67fc8e65
-            matching_ctx = context_delete(matching_ctx, individual2_idx)
-
-            result[id_to_rownum[id1]] = id2
-            result[id_to_rownum[id2]] = id1
-
-        loop_wh_progress(match_one_set1_individual, set1tomatch,
-<<<<<<< HEAD
-                         title="Matching...", pool_size=self.pool_size)
-=======
-                         pool_size=self.pool_size)
-
->>>>>>> 67fc8e65
-        return result
-
-    def evaluate(self, context):
-        set1filter, set2filter = self._get_filters(context)
-        set1len = set1filter.sum()
-        set2len = set2filter.sum()
-        tomatch = min(set1len, set2len)
-
-        sorted_set1_indices, _ = \
-                self._get_sorted_indices(set1filter, set2filter, context)
-        set1tomatch = sorted_set1_indices[:tomatch]
-        print("matching with %d/%d individuals" % (set1len, set2len))
-
-        #TODO: compute pk_names automatically: variables which are either
-        # boolean, or have very few possible values and which are used more
-        # than once in the expression and/or which are used in boolean
-        # expressions
-#        pk_names = ('eduach', 'work')
-#        optimized_exprs = {}
-
-        used_variables1, used_variables2 = \
-            self._get_used_variables_match(context)
-        set1 = context_subset(context, set1filter, used_variables1)
-        set2 = context_subset(context, set2filter, used_variables2)
-        return self._match(set1tomatch, set1, set2,
-                          used_variables1, used_variables2, context)
-<<<<<<< HEAD
-
-
-functions = {'matching': SequentialMatching,
-             'rank_matching': RankingMatching
-=======
-
-
-class OptimizedSequentialMatching(SequentialMatching):
-    ''' Here, the matching is optimzed since we work on 
-        sets grouped with values. Doing so, we work with 
-        smaller sets and we can improve running time.
-    '''
-    def __init__(self, set1filter, set2filter, score, orderby):
-        SequentialMatching.__init__(self, set1filter, set2filter, score,
-                                    orderby, pool_size=None)
-
-        
-    def evaluate(self, context):
-        set1filter, set2filter = self._get_filters(context)
-        set1len = set1filter.sum()
-        set2len = set2filter.sum()
-        print("matching with %d/%d individuals" % (set1len, set2len))
-        
-        used_variables1, used_variables2 = self._get_used_variables_match(context)
-        order = self.orderby1_expr
-        if not isinstance(order, str):
-            var_match = order.collect_variables(context)
-            used_variables1 += list(var_match)
-
-        df1 = df_by_cell(used_variables1, set1filter, context)
-        df2 = df_by_cell(used_variables2, set2filter, context)
-
-        # Sort df1: 
-        if not isinstance(order, str):
-            orderby = df1.eval(order)
-        else:
-            orderby = pd.Series(len(df1), dtype=int)
-            if order == 'EDtM':
-                for var in used_variables1:
-                    orderby += (df1[var] - df1[var].mean())**2 / df1[var].var()
-#             if order == 'SDtOM':
-#                 raise(NotImplementedError)
-#                 orderby_ctx = dict((k if k in used_variables1 else k, v)
-#                                  for k, v in df1.iteritems())
-#                 orderby_ctx.update(('__other_' + k, df2[k].mean())
-#                                  for k in used_variables2)
-#                 import pdb
-#                 pdb.set_trace()
-#                 score_expr = self.score_expr
-#                 orderby = expr_eval(score_expr, orderby_ctx)
-        
-        df1 = df1.loc[orderby.order().index]
-        
-
-        global matching_ctx
-        score_expr = self.score_expr
-        result = np.empty(context_length(context), dtype=int)
-        result.fill(-1)
-        id_to_rownum = context.id_to_rownum
-        
-                
-        matching_ctx = dict(('__other_' + k, v.values) for k, v in df2.iteritems())
-        matching_ctx['__len__'] = len(df2)
-        for varname, col in df1.iteritems():
-            matching_ctx[varname] = np.empty(1, dtype=col.dtype)
-
-
-        def match_cell(idx, row):
-            global matching_ctx
-            if matching_ctx['__len__'] == 0:
-                raise StopIteration()
-            
-            size1 = len(row['idx'])
-            for var in df1.columns:
-                matching_ctx[var] = row[var]
-    
-            cell_idx = expr_eval(score_expr, matching_ctx).argmax()
-            size2 = len(matching_ctx['__other_idx'][cell_idx])
-            nb_match = min(size1, size2)
-
-            # we could introduce a random choice her but it's not
-            # much necessary. In that case, it should be done in df_by_cell
-            idx1 = row['idx'][:nb_match]
-            idx2 = matching_ctx['__other_idx'][cell_idx][:nb_match]
-            
-            result[id_to_rownum[idx1]] = idx2
-            result[id_to_rownum[idx2]] = idx1
-            
-            if nb_match == size2:
-                matching_ctx = context_delete(matching_ctx, cell_idx)
-            else:
-                matching_ctx['__other_idx'][cell_idx] = \
-                    matching_ctx['__other_idx'][cell_idx][nb_match:]
-
-            if nb_match < size1:
-                row['idx'] = row['idx'][nb_match:]
-                match_cell(idx, row)
-                    
-        loop_wh_progress(match_cell, df1.to_records())
-        return result
-
-
-functions = {'origin_matching': SequentialMatching,
-             'rank_matching': RankingMatching,
-             'matching': OptimizedSequentialMatching
-            
->>>>>>> 67fc8e65
-}
+from __future__ import print_function
+
+import numpy as np
+import pandas as pd
+import random
+
+from expr import expr_eval, collect_variables, traverse_expr
+from exprbases import EvaluableExpression
+from context import context_length, context_subset, context_delete
+from utils import loop_wh_progress
+
+implemented_difficulty_methods = ['EDtM']  #,'SDtOM'
+
+
+def df_by_cell(used_variables, setfilter, context):
+    ''' return a DataFrame, with id list and group size ''' 
+    subset = context_subset(context, setfilter, used_variables)
+    used_set = dict((k, subset[k])
+                  for k in used_variables)
+    used_set = pd.DataFrame(used_set)
+    used_variables.remove('id')
+    grouped = used_set.groupby(used_variables)
+    idx = grouped.apply(lambda x: list(x['id'].values)).reset_index()
+    idx.rename(columns={0: 'idx'}, inplace=True)
+    return idx
+
+
+class ScoreMatching(EvaluableExpression):
+    ''' General framework for a Matching based on score
+        In general that kind of matching doesn't provide the best matching meaning
+        it doesn't optimize an overall penalty function. For example, if we have 
+        a distance function, the function doesn't always return the match with the
+        lowest sum of distanced between all matched pairs. 
+        A Score matching need two things :
+          - an order for the two sets
+          - a way of selecting a match
+    '''
+    def __init__(self, set1filter, set2filter, orderby1, orderby2):
+        self.set1filter = set1filter
+        self.set2filter = set2filter
+        self.orderby1_expr = orderby1
+        self.orderby2_expr = orderby2
+#         TDOD: To remove because of case of orderby is in implemented_difficulty_methods
+#         if isinstance(orderby1, basestring) | isinstance(orderby2, basestring):
+#             raise Exception("Using a string for the orderby expression is not "
+#                             "supported anymore. You should use a normal "
+#                             "expression (ie simply remove the quotes).")
+
+    def traverse(self, context):
+        for node in traverse_expr(self.set1filter, context):
+            yield node
+        for node in traverse_expr(self.set2filter, context):
+            yield node
+        for node in traverse_expr(self.orderby1_expr, context):
+            yield node
+        for node in traverse_expr(self.orderby2_expr, context):
+            yield node
+        yield self
+
+    def collect_variables(self, context):
+        expr_vars = collect_variables(self.set1filter, context)
+        expr_vars |= collect_variables(self.set2filter, context)
+        #FIXME: add variables from orderby_expr. This is not done currently,
+        # because the presence of variables is done in expr.expr_eval before
+        # the evaluate method is called and the context is completed during
+        # evaluation (__other_xxx is added during evaluation).
+#        expr_vars |= collect_variables(self.score_expr, context)
+        return expr_vars
+
+    def _get_filters(self, context):
+        ctx_filter = context.get('__filter__')
+        # at some point ctx_filter will be cached automatically, so we don't
+        # need to take care of it manually here
+        if ctx_filter is not None:
+            set1filter = expr_eval(ctx_filter & self.set1filter, context)
+            set2filter = expr_eval(ctx_filter & self.set2filter, context)
+        else:
+            set1filter = expr_eval(self.set1filter, context)
+            set2filter = expr_eval(self.set2filter, context)
+        return set1filter, set2filter
+
+    def _get_used_variables_order(self, context):
+        orderby1_expr = self.orderby1_expr
+        used_variables1 = orderby1_expr.collect_variables(context)
+        used_variables1.add('id')
+        if self.orderby2_expr is None:
+            return used_variables1
+        orderby2_expr = self.orderby2_expr
+        used_variables2 = orderby2_expr.collect_variables(context)
+        used_variables2.add('id')
+        return used_variables1, used_variables2
+    # def _get_used_variables_order(self, context):
+    #     orderby1_expr = self.orderby1_expr
+    #     orderby2_expr = self.orderby2_expr
+    #     used_variables1 = orderby1_expr.collect_variables(context)
+    #     used_variables2 = orderby2_expr.collect_variables(context)
+    #     used_variables1.add('id')
+    #     used_variables2.add('id')
+    #     return used_variables1, used_variables2
+
+    #noinspection PyUnusedLocal
+    def dtype(self, context):
+        return int
+
+
+class RankingMatching(ScoreMatching):
+    '''
+    Matching based on score
+        set 1 is ranked by decreasing orderby1
+        set 2 is ranked by decreasing orderby2
+        Then individuals in the nth position in each list are matched together.
+        The reverse options allow, if True, to sort by increasing orderby
+    '''
+    def __init__(self, set1filter, set2filter, orderby1, orderby2,
+                 reverse1=False, reverse2=False):
+        ScoreMatching.__init__(self, set1filter, set2filter, orderby1, orderby2)
+        self.reverse1 = reverse1
+        self.reverse2 = reverse2
+
+    def _get_sorted_indices(self, set1filter, set2filter, context):
+        orderby1_expr = self.orderby1_expr
+        orderby2_expr = self.orderby2_expr
+        orderby1 = expr_eval(orderby1_expr, context)
+        orderby2 = expr_eval(orderby2_expr, context)
+        if self.reverse1:
+            orderby1 = - orderby1  # reverse sorting
+        if self.reverse2:
+            orderby2 = - orderby2  # reverse sorting
+        sorted_set1_indices = orderby1[set1filter].argsort()[::-1]
+        sorted_set2_indices = orderby2[set2filter].argsort()[::-1]
+        return sorted_set1_indices, sorted_set2_indices
+
+    def _match(self, set1tomatch, set2tomatch, set1, set2, context):
+        result = np.empty(context_length(context), dtype=int)
+        result.fill(-1)
+
+        id_to_rownum = context.id_to_rownum
+        id1 = set1['id'][set1tomatch]
+        id2 = set2['id'][set2tomatch]
+        result[id_to_rownum[id1]] = id2
+        result[id_to_rownum[id2]] = id1
+        return result
+
+    def evaluate(self, context):
+        set1filter, set2filter = self._get_filters(context)
+        set1len = set1filter.sum()
+        set2len = set2filter.sum()
+        tomatch = min(set1len, set2len)
+        
+        sorted_set1_indices, sorted_set2_indices = \
+                self._get_sorted_indices(set1filter, set2filter, context)
+        set1tomatch = sorted_set1_indices[:tomatch]
+        set2tomatch = sorted_set2_indices[:tomatch]
+
+        used_variables1, used_variables2 = self._get_used_variables_order(context)
+        #TODO: we should detect whether or not we are using non-simple
+        # expressions (EvaluableExpression children) and pre-evaluate them,
+        # because otherwise they are re-evaluated on all of set2 for each
+        # individual in set1. See https://github.com/liam2/liam2/issues/128
+        set1 = context_subset(context, set1filter, used_variables1)
+        set2 = context_subset(context, set2filter, used_variables2)
+
+        print("matching with %d/%d individuals" % (set1len, set2len))
+        return self._match(set1tomatch, set2tomatch, set1, set2, context)
+
+class SequentialMatching(ScoreMatching):
+    '''
+    Matching base on researching the best match one by one.
+        - orderby gives the way individuals of 1 are sorted before matching
+        The first on the list will be matched with its absolute best match
+        The last on the list will be matched with the best match among the
+        remaining pool
+        - orederby can be :
+            - an expression (usually a variable name)
+            - a string : the name of a method to sort individuals to be match,
+            it is supposed to be
+             a "difficulty" because it's better (according to a general
+             objective score)
+             to match hard-to-match people first. The possible difficulty order
+             are:
+                - 'EDtM' : 'Euclidian Distance to the Mean', note it is the
+                reduce euclidan distance that is
+                           used which is a common convention when there is more
+                           than one variable
+                - 'SDtOM' : 'Score Distance to the Other Mean'
+            The SDtOM is the most relevant distance.
+    '''
+    def __init__(self, set1filter, set2filter, score, orderby, pool_size=None):
+        ScoreMatching.__init__(self, set1filter, set2filter, orderby, None)
+        self.score_expr = score
+        if pool_size is not None:
+            assert isinstance(pool_size, int)
+            assert pool_size > 0
+        self.pool_size = pool_size
+
+
+    def _get_used_variables_match(self, context):
+        score_expr = self.score_expr
+        used_variables = score_expr.collect_variables(context)
+        used_variables1 = [v for v in used_variables
+                                    if not v.startswith('__other_')]
+        used_variables2 = [v[8:] for v in used_variables
+                                    if v.startswith('__other_')]
+        used_variables1 += ['id']
+        used_variables2 += ['id']
+        return used_variables1, used_variables2
+
+    def _get_sorted_indices(self, set1filter, set2filter, context):
+        orderby1_expr = self.orderby1_expr
+        if not isinstance(orderby1_expr, str):
+            order = expr_eval(orderby1_expr, context)
+        else:
+            order = np.zeros(context_length(context), dtype=int)
+            used_variables1, used_variables2 = \
+                self._get_used_variables_match(context)
+            set1 = context_subset(context, set1filter, used_variables1)
+            set2 = context_subset(context, set2filter, used_variables2)
+
+            if orderby1_expr == 'EDtM':
+                for var in used_variables1:
+                    order[set1filter] += (set1[var] - set1[var].mean())**2 \
+                                          / set1[var].var()
+            if orderby1_expr == 'SDtOM':
+                orderby_ctx = dict((k if k in used_variables1 else k, v)
+                                 for k, v in set1.iteritems())
+                orderby_ctx.update(('__other_' + k, set2[k].mean())
+                                 for k in used_variables2)
+                order[set1filter] = expr_eval(orderby1_expr, orderby_ctx)
+
+        sorted_set1_indices = order[set1filter].argsort()[::-1]
+        return sorted_set1_indices, None
+
+    def _match(self, set1tomatch, set1, set2,
+              used_variables1, used_variables2, context):
+        global matching_ctx
+
+        score_expr = self.score_expr
+        result = np.empty(context_length(context), dtype=int)
+        result.fill(-1)
+        id_to_rownum = context.id_to_rownum
+        
+
+        matching_ctx = dict(('__other_' + k if k in used_variables2 else k, v)
+                            for k, v in set2.iteritems())
+
+        #noinspection PyUnusedLocal
+        def match_one_set1_individual(idx, sorted_idx, pool_size):
+            global matching_ctx
+
+            set2_size = context_length(matching_ctx)
+            if not set2_size:
+                raise StopIteration
+
+            if pool_size is not None and set2_size > pool_size:
+                pool = random.sample(xrange(set2_size), pool_size)
+                local_ctx = context_subset(matching_ctx, pool, None)
+            else:
+                local_ctx = matching_ctx.copy()
+
+            local_ctx.update((k, set1[k][sorted_idx])
+                                  for k in used_variables1)
+            # pk = tuple(individual1[fname] for fname in pk_names)
+            # optimized_expr = optimized_exprs.get(pk)
+            # if optimized_expr is None:
+            # for name in pk_names:
+            # fake_set1['__f_%s' % name].value = individual1[name]
+            # optimized_expr = str(symbolic_expr.simplify())
+            # optimized_exprs[pk] = optimized_expr
+            # set2_scores = evaluate(optimized_expr, mm_dict, set2)
+            set2_scores = expr_eval(score_expr, local_ctx)
+            individual2_idx = np.argmax(set2_scores)
+
+            id1 = local_ctx['id']
+            id2 = local_ctx['__other_id'][individual2_idx]
+            if pool_size is not None and set2_size > pool_size:
+                individual2_idx = pool[individual2_idx]
+            matching_ctx = context_delete(matching_ctx, individual2_idx)
+
+            result[id_to_rownum[id1]] = id2
+            result[id_to_rownum[id2]] = id1
+
+        loop_wh_progress(match_one_set1_individual, set1tomatch,
+                         title="Matching...", pool_size=self.pool_size)
+        return result
+
+    def evaluate(self, context):
+        set1filter, set2filter = self._get_filters(context)
+        set1len = set1filter.sum()
+        set2len = set2filter.sum()
+        tomatch = min(set1len, set2len)
+
+        sorted_set1_indices, _ = \
+                self._get_sorted_indices(set1filter, set2filter, context)
+        set1tomatch = sorted_set1_indices[:tomatch]
+        print("matching with %d/%d individuals" % (set1len, set2len))
+
+        #TODO: compute pk_names automatically: variables which are either
+        # boolean, or have very few possible values and which are used more
+        # than once in the expression and/or which are used in boolean
+        # expressions
+#        pk_names = ('eduach', 'work')
+#        optimized_exprs = {}
+
+        used_variables1, used_variables2 = \
+            self._get_used_variables_match(context)
+        set1 = context_subset(context, set1filter, used_variables1)
+        set2 = context_subset(context, set2filter, used_variables2)
+        return self._match(set1tomatch, set1, set2,
+                          used_variables1, used_variables2, context)
+
+
+class OptimizedSequentialMatching(SequentialMatching):
+    ''' Here, the matching is optimzed since we work on 
+        sets grouped with values. Doing so, we work with 
+        smaller sets and we can improve running time.
+    '''
+    def __init__(self, set1filter, set2filter, score, orderby):
+        SequentialMatching.__init__(self, set1filter, set2filter, score,
+                                    orderby, pool_size=None)
+
+        
+    def evaluate(self, context):
+        set1filter, set2filter = self._get_filters(context)
+        set1len = set1filter.sum()
+        set2len = set2filter.sum()
+        print("matching with %d/%d individuals" % (set1len, set2len))
+        
+        used_variables1, used_variables2 = self._get_used_variables_match(context)
+        order = self.orderby1_expr
+        if not isinstance(order, str):
+            var_match = order.collect_variables(context)
+            used_variables1 += list(var_match)
+
+        df1 = df_by_cell(used_variables1, set1filter, context)
+        df2 = df_by_cell(used_variables2, set2filter, context)
+
+        # Sort df1: 
+        if not isinstance(order, str):
+            orderby = df1.eval(order)
+        else:
+            orderby = pd.Series(len(df1), dtype=int)
+            if order == 'EDtM':
+                for var in used_variables1:
+                    orderby += (df1[var] - df1[var].mean())**2 / df1[var].var()
+#             if order == 'SDtOM':
+#                 raise(NotImplementedError)
+#                 orderby_ctx = dict((k if k in used_variables1 else k, v)
+#                                  for k, v in df1.iteritems())
+#                 orderby_ctx.update(('__other_' + k, df2[k].mean())
+#                                  for k in used_variables2)
+#                 import pdb
+#                 pdb.set_trace()
+#                 score_expr = self.score_expr
+#                 orderby = expr_eval(score_expr, orderby_ctx)
+        
+        df1 = df1.loc[orderby.order().index]
+        
+
+        global matching_ctx
+        score_expr = self.score_expr
+        result = np.empty(context_length(context), dtype=int)
+        result.fill(-1)
+        id_to_rownum = context.id_to_rownum
+        
+                
+        matching_ctx = dict(('__other_' + k, v.values) for k, v in df2.iteritems())
+        matching_ctx['__len__'] = len(df2)
+        for varname, col in df1.iteritems():
+            matching_ctx[varname] = np.empty(1, dtype=col.dtype)
+
+
+        def match_cell(idx, row):
+            global matching_ctx
+            if matching_ctx['__len__'] == 0:
+                raise StopIteration()
+            
+            size1 = len(row['idx'])
+            for var in df1.columns:
+                matching_ctx[var] = row[var]
+    
+            cell_idx = expr_eval(score_expr, matching_ctx).argmax()
+            size2 = len(matching_ctx['__other_idx'][cell_idx])
+            nb_match = min(size1, size2)
+
+            # we could introduce a random choice her but it's not
+            # much necessary. In that case, it should be done in df_by_cell
+            idx1 = row['idx'][:nb_match]
+            idx2 = matching_ctx['__other_idx'][cell_idx][:nb_match]
+            
+            result[id_to_rownum[idx1]] = idx2
+            result[id_to_rownum[idx2]] = idx1
+            
+            if nb_match == size2:
+                matching_ctx = context_delete(matching_ctx, cell_idx)
+            else:
+                matching_ctx['__other_idx'][cell_idx] = \
+                    matching_ctx['__other_idx'][cell_idx][nb_match:]
+
+            if nb_match < size1:
+                row['idx'] = row['idx'][nb_match:]
+                match_cell(idx, row)
+                    
+        loop_wh_progress(match_cell, df1.to_records())
+        return result
+
+
+functions = {'origin_matching': SequentialMatching,
+             'rank_matching': RankingMatching,
+             'matching': OptimizedSequentialMatching
+            
+}