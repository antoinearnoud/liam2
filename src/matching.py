from __future__ import print_function

import numpy as np
import pandas as pd
import random

from expr import expr_eval, always, expr_cache
from exprbases import FilteredExpression
from context import context_length, context_delete
from utils import loop_wh_progress


<<<<<<< HEAD
def df_by_cell(used_variables, setfilter, context):
    """return a DataFrame, with id list and group size"""

    subset = context_subset(context, setfilter, used_variables)
    used_set = dict((k, subset[k]) for k in used_variables)
    used_set = pd.DataFrame(used_set)
    used_variables.remove('id')
    grouped = used_set.groupby(used_variables)
    idx = grouped.apply(lambda x: list(x['id'].values)).reset_index()
    idx.rename(columns={0: 'idx'}, inplace=True)
    return idx


class ScoreMatching(EvaluableExpression):
    """General framework for a Matching based on score

    In general that kind of matching doesn't provide the best matching meaning
    it doesn't optimize an overall penalty function. For example, if we have a
    distance function, the function doesn't always return the match with the
    lowest sum of distanced between all matched pairs. A Score matching need two
    things:
      - an order for the two sets
      - a way of selecting a match
    """
    def __init__(self, set1filter, set2filter, orderby1, orderby2):
        self.set1filter = set1filter
        self.set2filter = set2filter
        self.orderby1_expr = orderby1
        self.orderby2_expr = orderby2

    def traverse(self, context):
        for node in traverse_expr(self.set1filter, context):
            yield node
        for node in traverse_expr(self.set2filter, context):
            yield node
        for node in traverse_expr(self.orderby1_expr, context):
            yield node
        for node in traverse_expr(self.orderby2_expr, context):
            yield node
        yield self

    def collect_variables(self, context):
        expr_vars = collect_variables(self.set1filter, context)
        expr_vars |= collect_variables(self.set2filter, context)
        #FIXME: add variables from orderby_expr. This is not done currently,
        # because the presence of variables is done in expr.expr_eval before
        # the evaluate method is called and the context is completed during
        # evaluation (__other_xxx is added during evaluation).
#        expr_vars |= collect_variables(self.score_expr, context)
        return expr_vars

    def _get_filters(self, context):
        ctx_filter = context.get('__filter__')
        # at some point ctx_filter will be cached automatically, so we don't
        # need to take care of it manually here
        if ctx_filter is not None:
            set1filter = expr_eval(ctx_filter & self.set1filter, context)
            set2filter = expr_eval(ctx_filter & self.set2filter, context)
        else:
            set1filter = expr_eval(self.set1filter, context)
            set2filter = expr_eval(self.set2filter, context)
        return set1filter, set2filter

    #noinspection PyUnusedLocal
    def dtype(self, context):
        return int


class RankingMatching(ScoreMatching):
    """
    Matching based on score
        set 1 is ranked by decreasing orderby1
        set 2 is ranked by decreasing orderby2
        Then individuals in the nth position in each list are matched together.
    """
    def _match(self, set1tomatch, set2tomatch, set1, set2, context):
        result = np.empty(context_length(context), dtype=int)
        result.fill(-1)

        id_to_rownum = context.id_to_rownum
        id1 = set1['id'][set1tomatch]
        id2 = set2['id'][set2tomatch]
        result[id_to_rownum[id1]] = id2
        result[id_to_rownum[id2]] = id1
        return result

    def evaluate(self, context):
        set1filter, set2filter = self._get_filters(context)
        set1len = set1filter.sum()
        set2len = set2filter.sum()
        tomatch = min(set1len, set2len)

        orderby1 = expr_eval(self.orderby1_expr, context)
        orderby2 = expr_eval(self.orderby2_expr, context)

        sorted_set1_indices = orderby1[set1filter].argsort()[::-1]
        sorted_set2_indices = orderby2[set2filter].argsort()[::-1]

        set1tomatch = sorted_set1_indices[:tomatch]
        set2tomatch = sorted_set2_indices[:tomatch]

        used_variables1 = self.orderby1_expr.collect_variables(context)
        used_variables1.add('id')
        used_variables2 = self.orderby2_expr.collect_variables(context)
        used_variables2.add('id')
=======
class Matching(FilteredExpression):
    funcname = 'matching'
    no_eval = ('set1filter', 'set2filter', 'score')

    def traverse(self, context):
        #FIXME: we should not override the parent traverse method, so that all
        # "child" expressions are traversed too.
        # This is not done currently, because it would traverse score_expr.
        # This is a problem because traverse is used by collect_variables and
        # the presence of variables is checked in expr.expr_eval() before
        # the evaluate method is called and the context is completed during
        # evaluation (__other_xxx is added during evaluation).
        yield self

    def compute(self, context, set1filter, set2filter, score, orderby):
        global matching_ctx

        if isinstance(score, basestring):
            raise Exception("Using a string for the score expression is not "
                            "supported anymore. You should use a normal "
                            "expression (ie simply remove the quotes).")

        id_to_rownum = context.id_to_rownum

        set1filterexpr = self._getfilter(context, set1filter)
        set1filtervalue = expr_eval(set1filterexpr, context)
        set2filterexpr = self._getfilter(context, set2filter)
        set2filtervalue = expr_eval(set2filterexpr, context)

        used_variables = [v.name for v in score.collect_variables(context)]
        used_variables1 = ['id'] + [v for v in used_variables
                                    if not v.startswith('__other_')]
        used_variables2 = ['id'] + [v[8:] for v in used_variables
                                    if v.startswith('__other_')]
>>>>>>> 540e38f8

        #TODO: we should detect whether or not we are using non-simple
        # expressions (EvaluableExpression children) and pre-evaluate them,
        # because otherwise they are re-evaluated on all of set2 for each
        # individual in set1. See https://github.com/liam2/liam2/issues/128
<<<<<<< HEAD
        set1 = context_subset(context, set1filter, used_variables1)
        set2 = context_subset(context, set2filter, used_variables2)

=======
        set1 = context.subset(set1filtervalue, used_variables1, set1filterexpr)
        set2 = context.subset(set2filtervalue, used_variables2, set2filterexpr)

        # subset creates a dict for the current entity, so .entity_data is a
        # dict
        set1 = set1.entity_data
        set2 = set2.entity_data

        set1len = set1filtervalue.sum()
        set2len = set2filtervalue.sum()
        tomatch = min(set1len, set2len)
        sorted_set1_indices = orderby[set1filtervalue].argsort()[::-1]
        set1tomatch = sorted_set1_indices[:tomatch]
>>>>>>> 540e38f8
        print("matching with %d/%d individuals" % (set1len, set2len))
        return self._match(set1tomatch, set2tomatch, set1, set2, context)


<<<<<<< HEAD
class SequentialMatching(ScoreMatching):
    """
    Matching base on researching the best match one by one.
        - orderby gives the way individuals of 1 are sorted before matching
        The first on the list will be matched with its absolute best match
        The last on the list will be matched with the best match among the
        remaining pool
        - orederby can be :
            - an expression (usually a variable name)
            - a string : the name of a method to sort individuals to be match,
            it is supposed to be
             a "difficulty" because it's better (according to a general
             objective score)
             to match hard-to-match people first. The possible difficulty order
             are:
                - 'EDtM' : 'Euclidian Distance to the Mean', note it is the
                reduce euclidan distance that is
                           used which is a common convention when there is more
                           than one variable
                - 'SDtOM' : 'Score Distance to the Other Mean'
            The SDtOM is the most relevant distance.
    """
    def __init__(self, set1filter, set2filter, score, orderby, pool_size=None):
        ScoreMatching.__init__(self, set1filter, set2filter, orderby, None)
        self.score_expr = score
        if pool_size is not None:
            assert isinstance(pool_size, int)
            assert pool_size > 0
        self.pool_size = pool_size

    def _get_used_variables_match(self, context):
        used_variables = self.score_expr.collect_variables(context)
        used_variables1 = [v for v in used_variables
                           if not v.startswith('__other_')]
        used_variables2 = [v[8:] for v in used_variables
                           if v.startswith('__other_')]
        used_variables1 += ['id']
        used_variables2 += ['id']
        return used_variables1, used_variables2

    def _match(self, set1tomatch, set1, set2,
               used_variables1, used_variables2, context):
        global matching_ctx

        score_expr = self.score_expr
=======
>>>>>>> 540e38f8
        result = np.empty(context_length(context), dtype=int)
        result.fill(-1)
        id_to_rownum = context.id_to_rownum

        matching_ctx = dict(('__other_' + k if k in used_variables2 else k, v)
                            for k, v in set2.iteritems())

        #noinspection PyUnusedLocal
        def match_one_set1_individual(idx, sorted_idx, pool_size):
            global matching_ctx

            set2_size = context_length(matching_ctx)
            if not set2_size:
                raise StopIteration

            if pool_size is not None and set2_size > pool_size:
                pool = random.sample(xrange(set2_size), pool_size)
                local_ctx = context_subset(matching_ctx, pool, None)
            else:
                local_ctx = matching_ctx.copy()

            local_ctx.update((k, set1[k][sorted_idx]) for k in used_variables1)
<<<<<<< HEAD
            set2_scores = expr_eval(score_expr, local_ctx)
=======

            eval_ctx = context.clone(entity_data=local_ctx)
            set2_scores = expr_eval(score, eval_ctx)

>>>>>>> 540e38f8
            individual2_idx = np.argmax(set2_scores)

            id1 = local_ctx['id']
            id2 = local_ctx['__other_id'][individual2_idx]
            if pool_size is not None and set2_size > pool_size:
                individual2_idx = pool[individual2_idx]
            matching_ctx = context_delete(matching_ctx, individual2_idx)

            #FIXME: the expr gets cached for the full matching_ctx at the
            # beginning and then when another women with the same values is
            # found, it thinks it can reuse the expr but it breaks because it
            # has not the correct length.

            # the current workaround is to invalidate the whole cache for the
            # current entity but this is not the right way to go.
            # * disable the cache for matching?
            # * use a local cache so that methods after matching() can use
            # what was in the cache before matching(). Shouldn't the cache be
            # stored inside the context anyway?
            expr_cache.invalidate(context.period, context.entity_name)

            result[id_to_rownum[id1]] = id2
            result[id_to_rownum[id2]] = id1

        loop_wh_progress(match_one_set1_individual, set1tomatch,
                         title="Matching...", pool_size=self.pool_size)
        return result

<<<<<<< HEAD
    def evaluate(self, context):
        set1filter, set2filter = self._get_filters(context)
        set1len = set1filter.sum()
        set2len = set2filter.sum()

        used_variables1, used_variables2 = \
            self._get_used_variables_match(context)
        set1 = context_subset(context, set1filter, used_variables1)
        set2 = context_subset(context, set2filter, used_variables2)

        orderby1_expr = self.orderby1_expr
        if isinstance(orderby1_expr, str):
            assert orderby1_expr == 'EDtM'
            order = np.zeros(context_length(context), dtype=int)
            for var in used_variables1:
                col = set1[var]
                order[set1filter] += (col - col.mean()) ** 2 / col.var()
        else:
            order = expr_eval(orderby1_expr, context)

        sorted_set1_indices = order[set1filter].argsort()[::-1]

        tomatch = min(set1len, set2len)
        set1tomatch = sorted_set1_indices[:tomatch]

        print("matching with %d/%d individuals" % (set1len, set2len))
        return self._match(set1tomatch, set1, set2,
                           used_variables1, used_variables2, context)


class OptimizedSequentialMatching(SequentialMatching):
    """ Here, the matching is optimized since we work on
        sets grouped with values. Doing so, we work with
        smaller sets and we can improve running time.
    """
    def __init__(self, set1filter, set2filter, score, orderby):
        SequentialMatching.__init__(self, set1filter, set2filter, score,
                                    orderby, pool_size=None)

    def evaluate(self, context):
        global matching_ctx

        set1filter, set2filter = self._get_filters(context)
        set1len = set1filter.sum()
        set2len = set2filter.sum()
        print("matching with %d/%d individuals" % (set1len, set2len))
        
        used_variables1, used_variables2 = \
            self._get_used_variables_match(context)
        order = self.orderby1_expr
        if not isinstance(order, str):
            var_match = order.collect_variables(context)
            used_variables1 += list(var_match)

        df1 = df_by_cell(used_variables1, set1filter, context)
        df2 = df_by_cell(used_variables2, set2filter, context)

        # Sort df1: 
        if isinstance(order, str):
            assert order == 'EDtM'
            orderby = pd.Series(len(df1), dtype=int)
            for var in used_variables1:
                orderby += (df1[var] - df1[var].mean())**2 / df1[var].var()
        else:
            orderby = df1.eval(order)

        df1 = df1.loc[orderby.order().index]
        
        score_expr = self.score_expr
        result = np.empty(context_length(context), dtype=int)
        result.fill(-1)
        id_to_rownum = context.id_to_rownum
        
        matching_ctx = dict(('__other_' + k, v.values)
                            for k, v in df2.iteritems())
        matching_ctx['__len__'] = len(df2)
        for varname, col in df1.iteritems():
            matching_ctx[varname] = np.empty(1, dtype=col.dtype)

        def match_cell(idx, row):
            global matching_ctx
            if matching_ctx['__len__'] == 0:
                raise StopIteration()
            
            size1 = len(row['idx'])
            for var in df1.columns:
                matching_ctx[var] = row[var]
    
            cell_idx = expr_eval(score_expr, matching_ctx).argmax()
            size2 = len(matching_ctx['__other_idx'][cell_idx])
            nb_match = min(size1, size2)

            # we could introduce a random choice her but it's not
            # much necessary. In that case, it should be done in df_by_cell
            idx1 = row['idx'][:nb_match]
            idx2 = matching_ctx['__other_idx'][cell_idx][:nb_match]
            
            result[id_to_rownum[idx1]] = idx2
            result[id_to_rownum[idx2]] = idx1
            
            if nb_match == size2:
                matching_ctx = context_delete(matching_ctx, cell_idx)
            else:
                matching_ctx['__other_idx'][cell_idx] = \
                    matching_ctx['__other_idx'][cell_idx][nb_match:]

            if nb_match < size1:
                row['idx'] = row['idx'][nb_match:]
                match_cell(idx, row)
                    
        loop_wh_progress(match_cell, df1.to_records())
        return result
=======
    dtype = always(int)
>>>>>>> 540e38f8


functions = {
    'matching': SequentialMatching,
    'rank_matching': RankingMatching,
    'optimized_matching': OptimizedSequentialMatching
}
<|MERGE_RESOLUTION|>--- conflicted
+++ resolved
@@ -1,411 +1,351 @@
-from __future__ import print_function
-
-import numpy as np
-import pandas as pd
-import random
-
-from expr import expr_eval, always, expr_cache
-from exprbases import FilteredExpression
-from context import context_length, context_delete
-from utils import loop_wh_progress
-
-
-<<<<<<< HEAD
-def df_by_cell(used_variables, setfilter, context):
-    """return a DataFrame, with id list and group size"""
-
-    subset = context_subset(context, setfilter, used_variables)
-    used_set = dict((k, subset[k]) for k in used_variables)
-    used_set = pd.DataFrame(used_set)
-    used_variables.remove('id')
-    grouped = used_set.groupby(used_variables)
-    idx = grouped.apply(lambda x: list(x['id'].values)).reset_index()
-    idx.rename(columns={0: 'idx'}, inplace=True)
-    return idx
-
-
-class ScoreMatching(EvaluableExpression):
-    """General framework for a Matching based on score
-
-    In general that kind of matching doesn't provide the best matching meaning
-    it doesn't optimize an overall penalty function. For example, if we have a
-    distance function, the function doesn't always return the match with the
-    lowest sum of distanced between all matched pairs. A Score matching need two
-    things:
-      - an order for the two sets
-      - a way of selecting a match
-    """
-    def __init__(self, set1filter, set2filter, orderby1, orderby2):
-        self.set1filter = set1filter
-        self.set2filter = set2filter
-        self.orderby1_expr = orderby1
-        self.orderby2_expr = orderby2
-
-    def traverse(self, context):
-        for node in traverse_expr(self.set1filter, context):
-            yield node
-        for node in traverse_expr(self.set2filter, context):
-            yield node
-        for node in traverse_expr(self.orderby1_expr, context):
-            yield node
-        for node in traverse_expr(self.orderby2_expr, context):
-            yield node
-        yield self
-
-    def collect_variables(self, context):
-        expr_vars = collect_variables(self.set1filter, context)
-        expr_vars |= collect_variables(self.set2filter, context)
-        #FIXME: add variables from orderby_expr. This is not done currently,
-        # because the presence of variables is done in expr.expr_eval before
-        # the evaluate method is called and the context is completed during
-        # evaluation (__other_xxx is added during evaluation).
-#        expr_vars |= collect_variables(self.score_expr, context)
-        return expr_vars
-
-    def _get_filters(self, context):
-        ctx_filter = context.get('__filter__')
-        # at some point ctx_filter will be cached automatically, so we don't
-        # need to take care of it manually here
-        if ctx_filter is not None:
-            set1filter = expr_eval(ctx_filter & self.set1filter, context)
-            set2filter = expr_eval(ctx_filter & self.set2filter, context)
-        else:
-            set1filter = expr_eval(self.set1filter, context)
-            set2filter = expr_eval(self.set2filter, context)
-        return set1filter, set2filter
-
-    #noinspection PyUnusedLocal
-    def dtype(self, context):
-        return int
-
-
-class RankingMatching(ScoreMatching):
-    """
-    Matching based on score
-        set 1 is ranked by decreasing orderby1
-        set 2 is ranked by decreasing orderby2
-        Then individuals in the nth position in each list are matched together.
-    """
-    def _match(self, set1tomatch, set2tomatch, set1, set2, context):
-        result = np.empty(context_length(context), dtype=int)
-        result.fill(-1)
-
-        id_to_rownum = context.id_to_rownum
-        id1 = set1['id'][set1tomatch]
-        id2 = set2['id'][set2tomatch]
-        result[id_to_rownum[id1]] = id2
-        result[id_to_rownum[id2]] = id1
-        return result
-
-    def evaluate(self, context):
-        set1filter, set2filter = self._get_filters(context)
-        set1len = set1filter.sum()
-        set2len = set2filter.sum()
-        tomatch = min(set1len, set2len)
-
-        orderby1 = expr_eval(self.orderby1_expr, context)
-        orderby2 = expr_eval(self.orderby2_expr, context)
-
-        sorted_set1_indices = orderby1[set1filter].argsort()[::-1]
-        sorted_set2_indices = orderby2[set2filter].argsort()[::-1]
-
-        set1tomatch = sorted_set1_indices[:tomatch]
-        set2tomatch = sorted_set2_indices[:tomatch]
-
-        used_variables1 = self.orderby1_expr.collect_variables(context)
-        used_variables1.add('id')
-        used_variables2 = self.orderby2_expr.collect_variables(context)
-        used_variables2.add('id')
-=======
-class Matching(FilteredExpression):
-    funcname = 'matching'
-    no_eval = ('set1filter', 'set2filter', 'score')
-
-    def traverse(self, context):
-        #FIXME: we should not override the parent traverse method, so that all
-        # "child" expressions are traversed too.
-        # This is not done currently, because it would traverse score_expr.
-        # This is a problem because traverse is used by collect_variables and
-        # the presence of variables is checked in expr.expr_eval() before
-        # the evaluate method is called and the context is completed during
-        # evaluation (__other_xxx is added during evaluation).
-        yield self
-
-    def compute(self, context, set1filter, set2filter, score, orderby):
-        global matching_ctx
-
-        if isinstance(score, basestring):
-            raise Exception("Using a string for the score expression is not "
-                            "supported anymore. You should use a normal "
-                            "expression (ie simply remove the quotes).")
-
-        id_to_rownum = context.id_to_rownum
-
-        set1filterexpr = self._getfilter(context, set1filter)
-        set1filtervalue = expr_eval(set1filterexpr, context)
-        set2filterexpr = self._getfilter(context, set2filter)
-        set2filtervalue = expr_eval(set2filterexpr, context)
-
-        used_variables = [v.name for v in score.collect_variables(context)]
-        used_variables1 = ['id'] + [v for v in used_variables
-                                    if not v.startswith('__other_')]
-        used_variables2 = ['id'] + [v[8:] for v in used_variables
-                                    if v.startswith('__other_')]
->>>>>>> 540e38f8
-
-        #TODO: we should detect whether or not we are using non-simple
-        # expressions (EvaluableExpression children) and pre-evaluate them,
-        # because otherwise they are re-evaluated on all of set2 for each
-        # individual in set1. See https://github.com/liam2/liam2/issues/128
-<<<<<<< HEAD
-        set1 = context_subset(context, set1filter, used_variables1)
-        set2 = context_subset(context, set2filter, used_variables2)
-
-=======
-        set1 = context.subset(set1filtervalue, used_variables1, set1filterexpr)
-        set2 = context.subset(set2filtervalue, used_variables2, set2filterexpr)
-
-        # subset creates a dict for the current entity, so .entity_data is a
-        # dict
-        set1 = set1.entity_data
-        set2 = set2.entity_data
-
-        set1len = set1filtervalue.sum()
-        set2len = set2filtervalue.sum()
-        tomatch = min(set1len, set2len)
-        sorted_set1_indices = orderby[set1filtervalue].argsort()[::-1]
-        set1tomatch = sorted_set1_indices[:tomatch]
->>>>>>> 540e38f8
-        print("matching with %d/%d individuals" % (set1len, set2len))
-        return self._match(set1tomatch, set2tomatch, set1, set2, context)
-
-
-<<<<<<< HEAD
-class SequentialMatching(ScoreMatching):
-    """
-    Matching base on researching the best match one by one.
-        - orderby gives the way individuals of 1 are sorted before matching
-        The first on the list will be matched with its absolute best match
-        The last on the list will be matched with the best match among the
-        remaining pool
-        - orederby can be :
-            - an expression (usually a variable name)
-            - a string : the name of a method to sort individuals to be match,
-            it is supposed to be
-             a "difficulty" because it's better (according to a general
-             objective score)
-             to match hard-to-match people first. The possible difficulty order
-             are:
-                - 'EDtM' : 'Euclidian Distance to the Mean', note it is the
-                reduce euclidan distance that is
-                           used which is a common convention when there is more
-                           than one variable
-                - 'SDtOM' : 'Score Distance to the Other Mean'
-            The SDtOM is the most relevant distance.
-    """
-    def __init__(self, set1filter, set2filter, score, orderby, pool_size=None):
-        ScoreMatching.__init__(self, set1filter, set2filter, orderby, None)
-        self.score_expr = score
-        if pool_size is not None:
-            assert isinstance(pool_size, int)
-            assert pool_size > 0
-        self.pool_size = pool_size
-
-    def _get_used_variables_match(self, context):
-        used_variables = self.score_expr.collect_variables(context)
-        used_variables1 = [v for v in used_variables
-                           if not v.startswith('__other_')]
-        used_variables2 = [v[8:] for v in used_variables
-                           if v.startswith('__other_')]
-        used_variables1 += ['id']
-        used_variables2 += ['id']
-        return used_variables1, used_variables2
-
-    def _match(self, set1tomatch, set1, set2,
-               used_variables1, used_variables2, context):
-        global matching_ctx
-
-        score_expr = self.score_expr
-=======
->>>>>>> 540e38f8
-        result = np.empty(context_length(context), dtype=int)
-        result.fill(-1)
-        id_to_rownum = context.id_to_rownum
-
-        matching_ctx = dict(('__other_' + k if k in used_variables2 else k, v)
-                            for k, v in set2.iteritems())
-
-        #noinspection PyUnusedLocal
-        def match_one_set1_individual(idx, sorted_idx, pool_size):
-            global matching_ctx
-
-            set2_size = context_length(matching_ctx)
-            if not set2_size:
-                raise StopIteration
-
-            if pool_size is not None and set2_size > pool_size:
-                pool = random.sample(xrange(set2_size), pool_size)
-                local_ctx = context_subset(matching_ctx, pool, None)
-            else:
-                local_ctx = matching_ctx.copy()
-
-            local_ctx.update((k, set1[k][sorted_idx]) for k in used_variables1)
-<<<<<<< HEAD
-            set2_scores = expr_eval(score_expr, local_ctx)
-=======
-
-            eval_ctx = context.clone(entity_data=local_ctx)
-            set2_scores = expr_eval(score, eval_ctx)
-
->>>>>>> 540e38f8
-            individual2_idx = np.argmax(set2_scores)
-
-            id1 = local_ctx['id']
-            id2 = local_ctx['__other_id'][individual2_idx]
-            if pool_size is not None and set2_size > pool_size:
-                individual2_idx = pool[individual2_idx]
-            matching_ctx = context_delete(matching_ctx, individual2_idx)
-
-            #FIXME: the expr gets cached for the full matching_ctx at the
-            # beginning and then when another women with the same values is
-            # found, it thinks it can reuse the expr but it breaks because it
-            # has not the correct length.
-
-            # the current workaround is to invalidate the whole cache for the
-            # current entity but this is not the right way to go.
-            # * disable the cache for matching?
-            # * use a local cache so that methods after matching() can use
-            # what was in the cache before matching(). Shouldn't the cache be
-            # stored inside the context anyway?
-            expr_cache.invalidate(context.period, context.entity_name)
-
-            result[id_to_rownum[id1]] = id2
-            result[id_to_rownum[id2]] = id1
-
-        loop_wh_progress(match_one_set1_individual, set1tomatch,
-                         title="Matching...", pool_size=self.pool_size)
-        return result
-
-<<<<<<< HEAD
-    def evaluate(self, context):
-        set1filter, set2filter = self._get_filters(context)
-        set1len = set1filter.sum()
-        set2len = set2filter.sum()
-
-        used_variables1, used_variables2 = \
-            self._get_used_variables_match(context)
-        set1 = context_subset(context, set1filter, used_variables1)
-        set2 = context_subset(context, set2filter, used_variables2)
-
-        orderby1_expr = self.orderby1_expr
-        if isinstance(orderby1_expr, str):
-            assert orderby1_expr == 'EDtM'
-            order = np.zeros(context_length(context), dtype=int)
-            for var in used_variables1:
-                col = set1[var]
-                order[set1filter] += (col - col.mean()) ** 2 / col.var()
-        else:
-            order = expr_eval(orderby1_expr, context)
-
-        sorted_set1_indices = order[set1filter].argsort()[::-1]
-
-        tomatch = min(set1len, set2len)
-        set1tomatch = sorted_set1_indices[:tomatch]
-
-        print("matching with %d/%d individuals" % (set1len, set2len))
-        return self._match(set1tomatch, set1, set2,
-                           used_variables1, used_variables2, context)
-
-
-class OptimizedSequentialMatching(SequentialMatching):
-    """ Here, the matching is optimized since we work on
-        sets grouped with values. Doing so, we work with
-        smaller sets and we can improve running time.
-    """
-    def __init__(self, set1filter, set2filter, score, orderby):
-        SequentialMatching.__init__(self, set1filter, set2filter, score,
-                                    orderby, pool_size=None)
-
-    def evaluate(self, context):
-        global matching_ctx
-
-        set1filter, set2filter = self._get_filters(context)
-        set1len = set1filter.sum()
-        set2len = set2filter.sum()
-        print("matching with %d/%d individuals" % (set1len, set2len))
-        
-        used_variables1, used_variables2 = \
-            self._get_used_variables_match(context)
-        order = self.orderby1_expr
-        if not isinstance(order, str):
-            var_match = order.collect_variables(context)
-            used_variables1 += list(var_match)
-
-        df1 = df_by_cell(used_variables1, set1filter, context)
-        df2 = df_by_cell(used_variables2, set2filter, context)
-
-        # Sort df1: 
-        if isinstance(order, str):
-            assert order == 'EDtM'
-            orderby = pd.Series(len(df1), dtype=int)
-            for var in used_variables1:
-                orderby += (df1[var] - df1[var].mean())**2 / df1[var].var()
-        else:
-            orderby = df1.eval(order)
-
-        df1 = df1.loc[orderby.order().index]
-        
-        score_expr = self.score_expr
-        result = np.empty(context_length(context), dtype=int)
-        result.fill(-1)
-        id_to_rownum = context.id_to_rownum
-        
-        matching_ctx = dict(('__other_' + k, v.values)
-                            for k, v in df2.iteritems())
-        matching_ctx['__len__'] = len(df2)
-        for varname, col in df1.iteritems():
-            matching_ctx[varname] = np.empty(1, dtype=col.dtype)
-
-        def match_cell(idx, row):
-            global matching_ctx
-            if matching_ctx['__len__'] == 0:
-                raise StopIteration()
-            
-            size1 = len(row['idx'])
-            for var in df1.columns:
-                matching_ctx[var] = row[var]
-    
-            cell_idx = expr_eval(score_expr, matching_ctx).argmax()
-            size2 = len(matching_ctx['__other_idx'][cell_idx])
-            nb_match = min(size1, size2)
-
-            # we could introduce a random choice her but it's not
-            # much necessary. In that case, it should be done in df_by_cell
-            idx1 = row['idx'][:nb_match]
-            idx2 = matching_ctx['__other_idx'][cell_idx][:nb_match]
-            
-            result[id_to_rownum[idx1]] = idx2
-            result[id_to_rownum[idx2]] = idx1
-            
-            if nb_match == size2:
-                matching_ctx = context_delete(matching_ctx, cell_idx)
-            else:
-                matching_ctx['__other_idx'][cell_idx] = \
-                    matching_ctx['__other_idx'][cell_idx][nb_match:]
-
-            if nb_match < size1:
-                row['idx'] = row['idx'][nb_match:]
-                match_cell(idx, row)
-                    
-        loop_wh_progress(match_cell, df1.to_records())
-        return result
-=======
-    dtype = always(int)
->>>>>>> 540e38f8
-
-
-functions = {
-    'matching': SequentialMatching,
-    'rank_matching': RankingMatching,
-    'optimized_matching': OptimizedSequentialMatching
-}
+from __future__ import print_function
+
+import numpy as np
+import pandas as pd
+import random
+
+from expr import expr_eval, always, expr_cache
+from exprbases import FilteredExpression
+from context import context_length, context_delete
+from utils import loop_wh_progress
+
+
+def df_by_cell(used_variables, setfilter, context):
+    """return a DataFrame, with id list and group size"""
+
+    subset = context_subset(context, setfilter, used_variables)
+    used_set = dict((k, subset[k]) for k in used_variables)
+    used_set = pd.DataFrame(used_set)
+    used_variables.remove('id')
+    grouped = used_set.groupby(used_variables)
+    idx = grouped.apply(lambda x: list(x['id'].values)).reset_index()
+    idx.rename(columns={0: 'idx'}, inplace=True)
+    return idx
+
+
+class ScoreMatching(FilteredExpression):
+    """General framework for a Matching based on score
+
+    In general that kind of matching doesn't provide the best matching meaning
+    it doesn't optimize an overall penalty function. For example, if we have a
+    distance function, the function doesn't always return the match with the
+    lowest sum of distanced between all matched pairs. A Score matching need two
+    things:
+      - an order for the two sets
+      - a way of selecting a match
+    """
+    def __init__(self, set1filter, set2filter, orderby1, orderby2):
+        self.set1filter = set1filter
+        self.set2filter = set2filter
+        self.orderby1_expr = orderby1
+        self.orderby2_expr = orderby2
+
+    def traverse(self, context):
+        #FIXME: we should not override the parent traverse method, so that all
+        # "child" expressions are traversed too.
+        # This is not done currently, because it would traverse score_expr.
+        # This is a problem because traverse is used by collect_variables and
+        # the presence of variables is checked in expr.expr_eval() before
+        # the evaluate method is called and the context is completed during
+        # evaluation (__other_xxx is added during evaluation).
+        yield self
+
+    def _get_filters(self, context):
+        set1filterexpr = self._getfilter(context, self.set1filter)
+        set2filterexpr = self._getfilter(context, self.set2filter)
+        return expr_eval((set1filterexpr, set1filterexpr), context)
+
+    dtype = always(int)
+
+
+
+class RankingMatching(ScoreMatching):
+    """
+    Matching based on score
+        set 1 is ranked by decreasing orderby1
+        set 2 is ranked by decreasing orderby2
+        Then individuals in the nth position in each list are matched together.
+    """
+    def _match(self, set1tomatch, set2tomatch, set1, set2, context):
+        result = np.empty(context_length(context), dtype=int)
+        result.fill(-1)
+
+        id_to_rownum = context.id_to_rownum
+        id1 = set1['id'][set1tomatch]
+        id2 = set2['id'][set2tomatch]
+        result[id_to_rownum[id1]] = id2
+        result[id_to_rownum[id2]] = id1
+        return result
+
+    # def compute(self, context, set1filter, set2filter, score, orderby):
+
+    def evaluate(self, context):
+        set1filter, set2filter = self._get_filters(context)
+        set1len = set1filter.sum()
+        set2len = set2filter.sum()
+        tomatch = min(set1len, set2len)
+
+        orderby1 = expr_eval(self.orderby1_expr, context)
+        orderby2 = expr_eval(self.orderby2_expr, context)
+
+        sorted_set1_indices = orderby1[set1filter].argsort()[::-1]
+        sorted_set2_indices = orderby2[set2filter].argsort()[::-1]
+
+        set1tomatch = sorted_set1_indices[:tomatch]
+        set2tomatch = sorted_set2_indices[:tomatch]
+
+        used_variables1 = self.orderby1_expr.collect_variables(context)
+        used_variables1.add('id')
+        used_variables2 = self.orderby2_expr.collect_variables(context)
+        used_variables2.add('id')
+
+        #TODO: we should detect whether or not we are using non-simple
+        # expressions (EvaluableExpression children) and pre-evaluate them,
+        # because otherwise they are re-evaluated on all of set2 for each
+        # individual in set1. See https://github.com/liam2/liam2/issues/128
+        set1 = context_subset(context, set1filter, used_variables1)
+        set2 = context_subset(context, set2filter, used_variables2)
+
+        # set1 = context.subset(set1filtervalue, used_variables1, set1filterexpr)
+        # set2 = context.subset(set2filtervalue, used_variables2, set2filterexpr)
+        # 
+        # # subset creates a dict for the current entity, so .entity_data is a
+        # # dict
+        # set1 = set1.entity_data
+        # set2 = set2.entity_data
+        # 
+        # set1len = set1filtervalue.sum()
+        # set2len = set2filtervalue.sum()
+        # tomatch = min(set1len, set2len)
+        # sorted_set1_indices = orderby[set1filtervalue].argsort()[::-1]
+        # set1tomatch = sorted_set1_indices[:tomatch]
+        print("matching with %d/%d individuals" % (set1len, set2len))
+        return self._match(set1tomatch, set2tomatch, set1, set2, context)
+
+
+class SequentialMatching(ScoreMatching):
+    """
+    Matching base on researching the best match one by one.
+        - orderby gives the way individuals of 1 are sorted before matching
+        The first on the list will be matched with its absolute best match
+        The last on the list will be matched with the best match among the
+        remaining pool
+        - orederby can be :
+            - an expression (usually a variable name)
+            - a string : the name of a method to sort individuals to be match,
+            it is supposed to be
+             a "difficulty" because it's better (according to a general
+             objective score)
+             to match hard-to-match people first. The possible difficulty order
+             are:
+                - 'EDtM' : 'Euclidian Distance to the Mean', note it is the
+                reduce euclidan distance that is
+                           used which is a common convention when there is more
+                           than one variable
+                - 'SDtOM' : 'Score Distance to the Other Mean'
+            The SDtOM is the most relevant distance.
+    """
+    funcname = 'matching'
+    no_eval = ('set1filter', 'set2filter', 'score')
+    
+    def __init__(self, set1filter, set2filter, score, orderby, pool_size=None):
+        ScoreMatching.__init__(self, set1filter, set2filter, orderby, None)
+        self.score_expr = score
+        if pool_size is not None:
+            assert isinstance(pool_size, int)
+            assert pool_size > 0
+        self.pool_size = pool_size
+
+#    def compute(self, context, set1filter, set2filter, score, orderby):
+
+
+    def _get_used_variables_match(self, context):
+        used_variables = self.score_expr.collect_variables(context)
+        used_variables1 = [v for v in used_variables
+                           if not v.startswith('__other_')]
+        used_variables2 = [v[8:] for v in used_variables
+                           if v.startswith('__other_')]
+        used_variables1 += ['id']
+        used_variables2 += ['id']
+        return used_variables1, used_variables2
+
+    def _match(self, set1tomatch, set1, set2,
+               used_variables1, used_variables2, context):
+        global matching_ctx
+
+        score_expr = self.score_expr
+        result = np.empty(context_length(context), dtype=int)
+        result.fill(-1)
+        id_to_rownum = context.id_to_rownum
+
+        matching_ctx = dict(('__other_' + k if k in used_variables2 else k, v)
+                            for k, v in set2.iteritems())
+
+        #noinspection PyUnusedLocal
+        def match_one_set1_individual(idx, sorted_idx, pool_size):
+            global matching_ctx
+
+            set2_size = context_length(matching_ctx)
+            if not set2_size:
+                raise StopIteration
+
+            if pool_size is not None and set2_size > pool_size:
+                pool = random.sample(xrange(set2_size), pool_size)
+                local_ctx = context_subset(matching_ctx, pool, None)
+            else:
+                local_ctx = matching_ctx.copy()
+
+            local_ctx.update((k, set1[k][sorted_idx]) for k in used_variables1)
+
+            eval_ctx = context.clone(entity_data=local_ctx)
+            set2_scores = expr_eval(score, eval_ctx)
+
+            individual2_idx = np.argmax(set2_scores)
+
+            id1 = local_ctx['id']
+            id2 = local_ctx['__other_id'][individual2_idx]
+            if pool_size is not None and set2_size > pool_size:
+                individual2_idx = pool[individual2_idx]
+            matching_ctx = context_delete(matching_ctx, individual2_idx)
+
+            #FIXME: the expr gets cached for the full matching_ctx at the
+            # beginning and then when another women with the same values is
+            # found, it thinks it can reuse the expr but it breaks because it
+            # has not the correct length.
+
+            # the current workaround is to invalidate the whole cache for the
+            # current entity but this is not the right way to go.
+            # * disable the cache for matching?
+            # * use a local cache so that methods after matching() can use
+            # what was in the cache before matching(). Shouldn't the cache be
+            # stored inside the context anyway?
+            expr_cache.invalidate(context.period, context.entity_name)
+
+            result[id_to_rownum[id1]] = id2
+            result[id_to_rownum[id2]] = id1
+
+        loop_wh_progress(match_one_set1_individual, set1tomatch,
+                         title="Matching...", pool_size=self.pool_size)
+        return result
+
+    def evaluate(self, context):
+        set1filter, set2filter = self._get_filters(context)
+        set1len = set1filter.sum()
+        set2len = set2filter.sum()
+
+        used_variables1, used_variables2 = \
+            self._get_used_variables_match(context)
+        set1 = context_subset(context, set1filter, used_variables1)
+        set2 = context_subset(context, set2filter, used_variables2)
+
+        orderby1_expr = self.orderby1_expr
+        if isinstance(orderby1_expr, str):
+            assert orderby1_expr == 'EDtM'
+            order = np.zeros(context_length(context), dtype=int)
+            for var in used_variables1:
+                col = set1[var]
+                order[set1filter] += (col - col.mean()) ** 2 / col.var()
+        else:
+            order = expr_eval(orderby1_expr, context)
+
+        sorted_set1_indices = order[set1filter].argsort()[::-1]
+
+        tomatch = min(set1len, set2len)
+        set1tomatch = sorted_set1_indices[:tomatch]
+
+        print("matching with %d/%d individuals" % (set1len, set2len))
+        return self._match(set1tomatch, set1, set2,
+                           used_variables1, used_variables2, context)
+
+
+class OptimizedSequentialMatching(SequentialMatching):
+    """ Here, the matching is optimized since we work on
+        sets grouped with values. Doing so, we work with
+        smaller sets and we can improve running time.
+    """
+    funcname = 'optimized_matching'
+
+    def __init__(self, set1filter, set2filter, score, orderby):
+        SequentialMatching.__init__(self, set1filter, set2filter, score,
+                                    orderby, pool_size=None)
+
+    def evaluate(self, context):
+        global matching_ctx
+
+        set1filter, set2filter = self._get_filters(context)
+        set1len = set1filter.sum()
+        set2len = set2filter.sum()
+        print("matching with %d/%d individuals" % (set1len, set2len))
+        
+        used_variables1, used_variables2 = \
+            self._get_used_variables_match(context)
+        order = self.orderby1_expr
+        if not isinstance(order, str):
+            var_match = order.collect_variables(context)
+            used_variables1 += list(var_match)
+
+        df1 = df_by_cell(used_variables1, set1filter, context)
+        df2 = df_by_cell(used_variables2, set2filter, context)
+
+        # Sort df1: 
+        if isinstance(order, str):
+            assert order == 'EDtM'
+            orderby = pd.Series(len(df1), dtype=int)
+            for var in used_variables1:
+                orderby += (df1[var] - df1[var].mean())**2 / df1[var].var()
+        else:
+            orderby = df1.eval(order)
+
+        df1 = df1.loc[orderby.order().index]
+        
+        score_expr = self.score_expr
+        result = np.empty(context_length(context), dtype=int)
+        result.fill(-1)
+        id_to_rownum = context.id_to_rownum
+        
+        matching_ctx = dict(('__other_' + k, v.values)
+                            for k, v in df2.iteritems())
+        matching_ctx['__len__'] = len(df2)
+        for varname, col in df1.iteritems():
+            matching_ctx[varname] = np.empty(1, dtype=col.dtype)
+
+        def match_cell(idx, row):
+            global matching_ctx
+            if matching_ctx['__len__'] == 0:
+                raise StopIteration()
+            
+            size1 = len(row['idx'])
+            for var in df1.columns:
+                matching_ctx[var] = row[var]
+    
+            cell_idx = expr_eval(score_expr, matching_ctx).argmax()
+            size2 = len(matching_ctx['__other_idx'][cell_idx])
+            nb_match = min(size1, size2)
+
+            # we could introduce a random choice her but it's not
+            # much necessary. In that case, it should be done in df_by_cell
+            idx1 = row['idx'][:nb_match]
+            idx2 = matching_ctx['__other_idx'][cell_idx][:nb_match]
+            
+            result[id_to_rownum[idx1]] = idx2
+            result[id_to_rownum[idx2]] = idx1
+            
+            if nb_match == size2:
+                matching_ctx = context_delete(matching_ctx, cell_idx)
+            else:
+                matching_ctx['__other_idx'][cell_idx] = \
+                    matching_ctx['__other_idx'][cell_idx][nb_match:]
+
+            if nb_match < size1:
+                row['idx'] = row['idx'][nb_match:]
+                match_cell(idx, row)
+                    
+        loop_wh_progress(match_cell, df1.to_records())
+        return result
+
+
+functions = {
+    'matching': SequentialMatching,
+    'rank_matching': RankingMatching,
+    'optimized_matching': OptimizedSequentialMatching
+}