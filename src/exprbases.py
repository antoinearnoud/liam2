--- conflicted
+++ resolved
@@ -1,281 +1,272 @@
-from __future__ import print_function
-
-import types
-
-import numpy as np
-
-import config
-from context import context_length
-from expr import (Expr, FunctionExpr, expr_eval, not_hashable,
-                  traverse_expr, getdtype, as_simple_expr, as_string,
-                  get_missing_value, ispresent, LogicalOp, AbstractFunction)
-from utils import classproperty
-
-
-# class CompoundExpression(Expr):
-#     """function expression written in terms of other expressions"""
-#     def __init__(self):
-#         self._complete_expr = None
-#
-#     def evaluate(self, context):
-#         context = self.build_context(context)
-#         return expr_eval(self.complete_expr, context)
-#
-#     def as_simple_expr(self, context):
-#         context = self.build_context(context)
-#         return self.complete_expr.as_simple_expr(context)
-#
-#     def build_context(self, context):
-#         return context
-#
-#     def build_expr(self):
-#         raise NotImplementedError()
-#
-#     def traverse(self, context):
-#         for node in traverse_expr(self.complete_expr, context):
-#             yield node
-#         yield self
-#
-#     @property
-#     def complete_expr(self):
-#         if self._complete_expr is None:
-#             self._complete_expr = self.build_expr()
-#         return self._complete_expr
-
-
-# FIXME: we need to review all CompoundExpression because they do not use
-# Expr.__init__ and thus are not compatible with .value and .children
-class CompoundExpression(Expr):
-    """function expression written in terms of other expressions"""
-
-    def __init__(self, *args, **kwargs):
-        kwargs = tuple(sorted(kwargs.items()))
-        Expr.__init__(self, 'compound', children=(args, kwargs))
-        # self._complete_expr = None
-
-    # def evaluate(self, context):
-    #     context = self.build_context(context)
-    #     return expr_eval(self.complete_expr, context)
-
-    @property
-    def args(self):
-        return self.children[0]
-
-    @property
-    def kwargs(self):
-        return self.children[1]
-
-    def as_simple_expr(self, context):
-        # This will effectively trigger evaluation of expressions arguments
-        # which are not handled by numexpr functions such has all expressions
-        # inheriting from EvaluableExpression (e.g, uniform()) and their result
-        # will be stored as a temporary variables in the context. The subtlety
-        # to remember is that if a CompoundExpression "duplicates" arguments
-        # (such as Logit), those must be either duplicate-safe or
-        # EvaluableExpression. For example, if numexpr someday supports random
-        # generators, we will be in trouble if we use it as-is. This means we
-        # cannot keep the "compiled" expression, because the "temporary
-        # variables" would only have a value in the first period, when the
-        # expr is "compiled". This would tick the balance in favor of keeping a
-        # build_context method.
-        args = [as_simple_expr(arg, context) for arg in self.args]
-        kwargs = {name: as_simple_expr(arg, context)
-                  for name, arg in self.kwargs}
-        expr = self.build_expr(*args, **kwargs)
-        # We need this because self.build_expr returns an Expr which can
-        # contain CompoundExpressions
-        return expr.as_simple_expr(context)
-
-    def build_expr(self, *args, **kwargs):
-        raise NotImplementedError()
-
-
-class FilteredExpression(FunctionExpr):
-    @staticmethod
-    def _getfilter(context, filter):
-        ctx_filter = context.filter_expr
-        #FIXME: this is a hack and shows that the not_hashable filter_expr in
-        #  context is not really a good solution. We should rather add a flag
-        # in the context "ishardsubset" or something like that.
-        if filter is not_hashable:
-            filter_expr = ctx_filter
-        elif ctx_filter is not_hashable:
-            filter_expr = filter
-        elif filter is not None and ctx_filter is not None:
-            filter_expr = LogicalOp('&', ctx_filter, filter)
-        elif filter is not None:
-            filter_expr = filter
-        elif ctx_filter is not None:
-            filter_expr = ctx_filter
-        else:
-            filter_expr = None
-        if filter_expr is not None and \
-                getdtype(filter_expr, context) is not bool:
-            raise Exception("filter must be a boolean expression")
-        return filter_expr
-
-
-class NumpyFunction(FunctionExpr):
-    np_func = None
-    # all subclasses support a filter keyword-only argument
-    kwonlyargs = {'filter': None}
-
-    @classmethod
-    def get_compute_func(cls):
-        func = cls.np_func
-        if func is None:
-            return None
-        elif isinstance(func, types.BuiltinFunctionType):
-            # Note that types.BuiltinFunctionType and types.BuiltinMethodType
-            # are the same object (equal to <type 'builtin_function_or_method'>)
-            return func
-        else:
-            # This is necessary because class attributes set to functions are
-            # automatically converted to methods !
-            # >>> def f():
-            # ...     pass
-            # >>> class A(object):
-            # ...     m = f
-            # >>> f
-            # <function f at 0x02844470>
-            # >>> A.m
-            # <unbound method A.f>
-            assert isinstance(func, types.MethodType)
-            return func.im_func
-
-    # subclasses can override this by a class-constant
-    @classproperty
-    @classmethod
-    def funcname(cls):
-        return cls.get_compute_func().__name__
-
-
-class NumpyChangeArray(NumpyFunction):
-    def __init__(self, *args, **kwargs):
-        # the first argument should be the array to work on ('a')
-        assert self.argspec.args[0] == 'a'
-        NumpyFunction.__init__(self, *args, **kwargs)
-
-    def compute(self, context, *args, **kwargs):
-        filter_value = kwargs.pop('filter', None)
-
-        func = self.get_compute_func()
-        new_values = func(*args, **kwargs)
-
-        if filter_value is None:
-            return new_values
-        else:
-            # we cannot do this yet because dtype() currently requires
-            # context (and I don't want to change the signature of compute
-            # just for that) assert dtype(old_values) == dtype(new_values)
-            old_values = args[0]
-            return np.where(filter_value, new_values, old_values)
-
-
-class NumpyCreateArray(NumpyFunction):
-    def compute(self, context, *args, **kwargs):
-        filter_value = kwargs.pop('filter', None)
-
-        func = self.get_compute_func()
-        values = func(*args, **kwargs)
-
-        if filter_value is None:
-            return values
-        else:
-            missing_value = get_missing_value(values)
-            return np.where(filter_value, values, missing_value)
-
-
-class NumpyRandom(NumpyCreateArray):
-<<<<<<< HEAD
-    def _eval_args(self, context):
-        args, kwargs = NumpyCreateArray._eval_args(self, context)
-        if 'size' in self.argspec.args:
-            pos = self.argspec.args.index('size')
-            size = args[pos]
-
-            # The original functions return a scalar when size is None, and an
-            # array of length one when size is 1.
-            #TODO: users should have a way to have the "size=None" behavior. We
-            # could differentiate whether None was explicitly passed or comes
-            # from the default value (as we did previously: 'size' not in
-            # kwargs), but I do not think it is a good idea. Adding a new
-            # "sentinel" value (e.g. -1 or "scalar") is probably better.
-            if size is None:
-                args = args[:pos] + (context_length(context),) + args[pos + 1:]
-        return args, kwargs
-
-    def compute(self, context, *args, **kwargs):
-        if config.debug:
-            print()
-            print("random sequence position before:", np.random.get_state()[2])
-        res = super(NumpyRandom, self).compute(context, *args, **kwargs)
-        if config.debug:
-=======
-    def compute(self, *args, **kwargs):
-        if config.debug and config.log_level == "processes":
-            print()
-            print("random sequence position before:", np.random.get_state()[2])
-        res = super(NumpyRandom, self).compute(*args, **kwargs)
-        if config.debug and config.log_level == "processes":
->>>>>>> ad3e942f
-            print("random sequence position after:", np.random.get_state()[2])
-        return res
-
-
-class NumpyAggregate(NumpyFunction):
-    nan_func = (None,)
-    kwonlyargs = {'filter': None, 'skip_na': True}
-
-    def __init__(self, *args, **kwargs):
-        # the first argument should be the array to work on ('a')
-        assert self.argspec.args[0] == 'a'
-        NumpyFunction.__init__(self, *args, **kwargs)
-
-    def compute(self, context, *args, **kwargs):
-        filter_value = kwargs.pop('filter', None)
-        skip_na = kwargs.pop('skip_na', True)
-
-        values, args = args[0], args[1:]
-        values = np.asanyarray(values)
-
-        if (skip_na and np.issubdtype(values.dtype, np.inexact) and
-                self.nan_func[0] is not None):
-            usenanfunc = True
-            func = self.nan_func[0]
-        else:
-            usenanfunc = False
-            func = self.get_compute_func()
-
-        if values.shape:
-            if values.ndim == 1:
-                if skip_na and not usenanfunc:
-                    if filter_value is not None:
-                        # we should *not* use an inplace operation because
-                        # filter_value can be a simple variable
-                        filter_value = filter_value & ispresent(values)
-                    else:
-                        filter_value = ispresent(values)
-                if filter_value is not None and filter_value is not True:
-                    values = values[filter_value]
-            elif values.ndim > 1 and filter_value is not None:
-                raise Exception("filter argument is not supported on arrays "
-                                "with more than 1 dimension")
-        args = (values,) + args
-        return func(*args, **kwargs)
-
-
-class NumexprFunction(AbstractFunction):
-    """For functions which are present as-is in numexpr"""
-
-    def as_simple_expr(self, context):
-        args, kwargs = as_simple_expr(self.children, context)
-        return self.__class__(*args, **dict(kwargs))
-
-    def as_string(self):
-        args, kwargs = as_string(self.children)
-        return '%s(%s)' % (self.funcname, self.format_args_str(args, kwargs))
-
-
-class TableExpression(FunctionExpr):
-    pass
+from __future__ import print_function
+
+import types
+
+import numpy as np
+
+import config
+from context import context_length
+from expr import (Expr, FunctionExpr, expr_eval, not_hashable,
+                  traverse_expr, getdtype, as_simple_expr, as_string,
+                  get_missing_value, ispresent, LogicalOp, AbstractFunction)
+from utils import classproperty
+
+
+# class CompoundExpression(Expr):
+#     """function expression written in terms of other expressions"""
+#     def __init__(self):
+#         self._complete_expr = None
+#
+#     def evaluate(self, context):
+#         context = self.build_context(context)
+#         return expr_eval(self.complete_expr, context)
+#
+#     def as_simple_expr(self, context):
+#         context = self.build_context(context)
+#         return self.complete_expr.as_simple_expr(context)
+#
+#     def build_context(self, context):
+#         return context
+#
+#     def build_expr(self):
+#         raise NotImplementedError()
+#
+#     def traverse(self, context):
+#         for node in traverse_expr(self.complete_expr, context):
+#             yield node
+#         yield self
+#
+#     @property
+#     def complete_expr(self):
+#         if self._complete_expr is None:
+#             self._complete_expr = self.build_expr()
+#         return self._complete_expr
+
+
+# FIXME: we need to review all CompoundExpression because they do not use
+# Expr.__init__ and thus are not compatible with .value and .children
+class CompoundExpression(Expr):
+    """function expression written in terms of other expressions"""
+
+    def __init__(self, *args, **kwargs):
+        kwargs = tuple(sorted(kwargs.items()))
+        Expr.__init__(self, 'compound', children=(args, kwargs))
+        # self._complete_expr = None
+
+    # def evaluate(self, context):
+    #     context = self.build_context(context)
+    #     return expr_eval(self.complete_expr, context)
+
+    @property
+    def args(self):
+        return self.children[0]
+
+    @property
+    def kwargs(self):
+        return self.children[1]
+
+    def as_simple_expr(self, context):
+        # This will effectively trigger evaluation of expressions arguments
+        # which are not handled by numexpr functions such has all expressions
+        # inheriting from EvaluableExpression (e.g, uniform()) and their result
+        # will be stored as a temporary variables in the context. The subtlety
+        # to remember is that if a CompoundExpression "duplicates" arguments
+        # (such as Logit), those must be either duplicate-safe or
+        # EvaluableExpression. For example, if numexpr someday supports random
+        # generators, we will be in trouble if we use it as-is. This means we
+        # cannot keep the "compiled" expression, because the "temporary
+        # variables" would only have a value in the first period, when the
+        # expr is "compiled". This would tick the balance in favor of keeping a
+        # build_context method.
+        args = [as_simple_expr(arg, context) for arg in self.args]
+        kwargs = {name: as_simple_expr(arg, context)
+                  for name, arg in self.kwargs}
+        expr = self.build_expr(*args, **kwargs)
+        # We need this because self.build_expr returns an Expr which can
+        # contain CompoundExpressions
+        return expr.as_simple_expr(context)
+
+    def build_expr(self, *args, **kwargs):
+        raise NotImplementedError()
+
+
+class FilteredExpression(FunctionExpr):
+    @staticmethod
+    def _getfilter(context, filter):
+        ctx_filter = context.filter_expr
+        #FIXME: this is a hack and shows that the not_hashable filter_expr in
+        #  context is not really a good solution. We should rather add a flag
+        # in the context "ishardsubset" or something like that.
+        if filter is not_hashable:
+            filter_expr = ctx_filter
+        elif ctx_filter is not_hashable:
+            filter_expr = filter
+        elif filter is not None and ctx_filter is not None:
+            filter_expr = LogicalOp('&', ctx_filter, filter)
+        elif filter is not None:
+            filter_expr = filter
+        elif ctx_filter is not None:
+            filter_expr = ctx_filter
+        else:
+            filter_expr = None
+        if filter_expr is not None and \
+                getdtype(filter_expr, context) is not bool:
+            raise Exception("filter must be a boolean expression")
+        return filter_expr
+
+
+class NumpyFunction(FunctionExpr):
+    np_func = None
+    # all subclasses support a filter keyword-only argument
+    kwonlyargs = {'filter': None}
+
+    @classmethod
+    def get_compute_func(cls):
+        func = cls.np_func
+        if func is None:
+            return None
+        elif isinstance(func, types.BuiltinFunctionType):
+            # Note that types.BuiltinFunctionType and types.BuiltinMethodType
+            # are the same object (equal to <type 'builtin_function_or_method'>)
+            return func
+        else:
+            # This is necessary because class attributes set to functions are
+            # automatically converted to methods !
+            # >>> def f():
+            # ...     pass
+            # >>> class A(object):
+            # ...     m = f
+            # >>> f
+            # <function f at 0x02844470>
+            # >>> A.m
+            # <unbound method A.f>
+            assert isinstance(func, types.MethodType)
+            return func.im_func
+
+    # subclasses can override this by a class-constant
+    @classproperty
+    @classmethod
+    def funcname(cls):
+        return cls.get_compute_func().__name__
+
+
+class NumpyChangeArray(NumpyFunction):
+    def __init__(self, *args, **kwargs):
+        # the first argument should be the array to work on ('a')
+        assert self.argspec.args[0] == 'a'
+        NumpyFunction.__init__(self, *args, **kwargs)
+
+    def compute(self, context, *args, **kwargs):
+        filter_value = kwargs.pop('filter', None)
+
+        func = self.get_compute_func()
+        new_values = func(*args, **kwargs)
+
+        if filter_value is None:
+            return new_values
+        else:
+            # we cannot do this yet because dtype() currently requires
+            # context (and I don't want to change the signature of compute
+            # just for that) assert dtype(old_values) == dtype(new_values)
+            old_values = args[0]
+            return np.where(filter_value, new_values, old_values)
+
+
+class NumpyCreateArray(NumpyFunction):
+    def compute(self, context, *args, **kwargs):
+        filter_value = kwargs.pop('filter', None)
+
+        func = self.get_compute_func()
+        values = func(*args, **kwargs)
+
+        if filter_value is None:
+            return values
+        else:
+            missing_value = get_missing_value(values)
+            return np.where(filter_value, values, missing_value)
+
+
+class NumpyRandom(NumpyCreateArray):
+    def _eval_args(self, context):
+        args, kwargs = NumpyCreateArray._eval_args(self, context)
+        if 'size' in self.argspec.args:
+            pos = self.argspec.args.index('size')
+            size = args[pos]
+
+            # The original functions return a scalar when size is None, and an
+            # array of length one when size is 1.
+            #TODO: users should have a way to have the "size=None" behavior. We
+            # could differentiate whether None was explicitly passed or comes
+            # from the default value (as we did previously: 'size' not in
+            # kwargs), but I do not think it is a good idea. Adding a new
+            # "sentinel" value (e.g. -1 or "scalar") is probably better.
+            if size is None:
+                args = args[:pos] + (context_length(context),) + args[pos + 1:]
+        return args, kwargs
+
+    def compute(self, context, *args, **kwargs):
+        if config.debug and config.log_level == "processes":
+            print()
+            print("random sequence position before:", np.random.get_state()[2])
+        res = super(NumpyRandom, self).compute(context, *args, **kwargs)
+        if config.debug and config.log_level == "processes":
+            print("random sequence position after:", np.random.get_state()[2])
+        return res
+
+
+class NumpyAggregate(NumpyFunction):
+    nan_func = (None,)
+    kwonlyargs = {'filter': None, 'skip_na': True}
+
+    def __init__(self, *args, **kwargs):
+        # the first argument should be the array to work on ('a')
+        assert self.argspec.args[0] == 'a'
+        NumpyFunction.__init__(self, *args, **kwargs)
+
+    def compute(self, context, *args, **kwargs):
+        filter_value = kwargs.pop('filter', None)
+        skip_na = kwargs.pop('skip_na', True)
+
+        values, args = args[0], args[1:]
+        values = np.asanyarray(values)
+
+        if (skip_na and np.issubdtype(values.dtype, np.inexact) and
+                self.nan_func[0] is not None):
+            usenanfunc = True
+            func = self.nan_func[0]
+        else:
+            usenanfunc = False
+            func = self.get_compute_func()
+
+        if values.shape:
+            if values.ndim == 1:
+                if skip_na and not usenanfunc:
+                    if filter_value is not None:
+                        # we should *not* use an inplace operation because
+                        # filter_value can be a simple variable
+                        filter_value = filter_value & ispresent(values)
+                    else:
+                        filter_value = ispresent(values)
+                if filter_value is not None and filter_value is not True:
+                    values = values[filter_value]
+            elif values.ndim > 1 and filter_value is not None:
+                raise Exception("filter argument is not supported on arrays "
+                                "with more than 1 dimension")
+        args = (values,) + args
+        return func(*args, **kwargs)
+
+
+class NumexprFunction(AbstractFunction):
+    """For functions which are present as-is in numexpr"""
+
+    def as_simple_expr(self, context):
+        args, kwargs = as_simple_expr(self.children, context)
+        return self.__class__(*args, **dict(kwargs))
+
+    def as_string(self):
+        args, kwargs = as_string(self.children)
+        return '%s(%s)' % (self.funcname, self.format_args_str(args, kwargs))
+
+
+class TableExpression(FunctionExpr):
+    pass