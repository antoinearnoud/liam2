--- conflicted
+++ resolved
@@ -1,295 +1,280 @@
-from __future__ import print_function
-
-import argparse
-import os
-from os.path import splitext
-import platform
-import warnings
-
-# this is needed for vitables and needs to happen BEFORE matplotlib is
-# imported (and imports PyQt)
-import sip
-sip.setapi('QString', 2)
-sip.setapi('QVariant', 2)
-
-import yaml
-
-import config
-from console import Console
-from context import EvaluationContext
-from data import entities_from_h5, H5Data
-from importer import csv2h5
-from simulation import Simulation
-from upgrade import upgrade
-from utils import AutoFlushFile
-from view import viewhdf
-
-<<<<<<< HEAD
-__version__ = "0.9-pre1"
-=======
-__version__ = "0.8.2"
->>>>>>> ad3e942f
-
-
-def eat_traceback(func, *args, **kwargs):
-    # e.context      | while parsing a block mapping
-    # e.context_mark | in "import.yml", line 18, column 9
-    # e.problem      | expected <block end>, but found '<block sequence start>'
-    # e.problem_mark | in "import.yml", line 29, column 12
-    error_log_path = None
-    try:
-        try:
-            return func(*args, **kwargs)
-        except Exception, e:
-            try:
-                import traceback
-                # output_directory might not be set at this point yet and it is
-                # only set for run and explore commands but when it is not set
-                # its default value of "." is used and thus we get the "old"
-                # behaviour: error.log in the working directory
-                out_dir = config.output_directory
-                error_path = os.path.join(out_dir, 'error.log')
-                error_path = os.path.abspath(error_path)
-                with file(error_path, 'w') as f:
-                    traceback.print_exc(file=f)
-                error_log_path = error_path
-            except IOError, log_ex:
-                print("WARNING: %s on '%s'" % (log_ex.strerror,
-                                               log_ex.filename))
-            except Exception, log_ex:
-                print(log_ex)
-            raise e
-    except yaml.parser.ParserError, e:
-        # eg, inconsistent spacing, no space after a - in a list, ...
-        print("SYNTAX ERROR %s" % str(e.problem_mark).strip())
-    except yaml.scanner.ScannerError, e:
-        # eg, tabs, missing colon for mapping. The reported problem is
-        # different when it happens on the first line (no context_mark) and
-        # when it happens on a subsequent line.
-        if e.context_mark is not None:
-            if e.problem == "could not found expected ':'":
-                msg = "could not find expected ':'"
-            else:
-                msg = e.problem
-            mark = e.context_mark
-        else:
-            if (e.problem ==
-                    "found character '\\t' that cannot start any token"):
-                msg = "found a TAB character instead of spaces"
-            else:
-                msg = ""
-            mark = e.problem_mark
-        if msg:
-            msg = ": " + msg
-        print("SYNTAX ERROR %s%s" % (str(mark).strip(), msg))
-    except yaml.reader.ReaderError, e:
-        if e.encoding == 'utf8':
-            print("\nERROR in '%s': invalid character found, this probably "
-                  "means you have used non ASCII characters (accents and "
-                  "other non-english characters) and did not save your file "
-                  "using the UTF8 encoding" % e.name)
-        else:
-            raise
-    except SyntaxError, e:
-        print("SYNTAX ERROR:", e.msg.replace('EOF', 'end of block'))
-        if e.text is not None:
-            print(e.text)
-            offset_str = ' ' * (e.offset - 1) if e.offset > 0 else ''
-            print(offset_str + '^')
-    except Exception, e:
-        print("\nERROR:", str(e))
-
-    if error_log_path is not None:
-        print()
-        print("the technical error log can be found at", error_log_path)
-
-
-def simulate(args):
-    print("Using simulation file: '%s'" % args.file)
-
-    simulation = Simulation.from_yaml(args.file,
-                                      input_dir=args.input_path,
-                                      input_file=args.input_file,
-                                      output_dir=args.output_path,
-                                      output_file=args.output_file)
-    simulation.run(args.interactive)
-#    import cProfile as profile
-#    profile.runctx('simulation.run(args.interactive)', vars(), {},
-#                   'c:\\tmp\\simulation.profile')
-    # to use profiling data:
-    # import pstats
-    # p = pstats.Stats('c:\\tmp\\simulation.profile')
-    # p.strip_dirs().sort_stats('cum').print_stats(30)
-
-
-def explore(fpath):
-    _, ext = splitext(fpath)
-    ftype = 'data' if ext in ('.h5', '.hdf5') else 'simulation'
-    print("Using %s file: '%s'" % (ftype, fpath))
-    if ftype == 'data':
-        globals_def, entities = entities_from_h5(fpath)
-        data_source = H5Data(None, fpath)
-        h5in, _, globals_data = data_source.load(globals_def, entities)
-        h5out = None
-        simulation = Simulation(globals_def, None, None, None, None, None,
-                                entities.values(), None)
-        period, entity_name = None, None
-    else:
-        simulation = Simulation.from_yaml(fpath)
-        h5in, h5out, globals_data = simulation.load()
-        period = simulation.start_period + simulation.periods - 1
-        entity_name = simulation.default_entity
-    entities = simulation.entities_map
-    if entity_name is None and len(entities) == 1:
-        entity_name = entities.keys()[0]
-    if period is None and entity_name is not None:
-        entity = entities[entity_name]
-        period = max(entity.output_index.keys())
-    eval_ctx = EvaluationContext(simulation, entities, globals_data, period,
-                                 entity_name)
-    try:
-        c = Console(eval_ctx)
-        c.run()
-    finally:
-        h5in.close()
-        if h5out is not None:
-            h5out.close()
-
-
-def display(fpath):
-    print("Launching ViTables...")
-    _, ext = splitext(fpath)
-    if ext in ('.h5', '.hdf5'):
-        files = [fpath]
-    else:
-        ds = Simulation.from_yaml(fpath).data_source
-        files = [ds.input_path, ds.output_path]
-    print("Trying to open:", " and ".join(str(f) for f in files))
-    viewhdf(files)
-
-
-class PrintVersionsAction(argparse.Action):
-    def __call__(self, parser, namespace, values, option_string=None):
-        import numpy
-        import numexpr
-        import bcolz
-        import tables
-
-        try:
-            from cpartition import filter_to_indices
-
-            del filter_to_indices
-            cext = True
-        except ImportError:
-            cext = False
-        print("C extensions are" + (" NOT" if not cext else "") + " available")
-
-        py_version = '{} ({})'.format(platform.python_version(),
-                                      platform.architecture()[0])
-        print("""
-python {py}
-numpy {np}
-numexpr {ne}
-pytables {pt}
-<<<<<<< HEAD
-bcolz {bc}
-pyyaml {yml}""".format(py=py_version, np=numpy.__version__,
-                       ne=numexpr.__version__, pt=tables.__version__,
-                       bc=bcolz.__version__, yml=yaml.__version__))
-=======
-bcolz {ca}
-pyyaml {yml}""".format(py=py_version, np=numpy.__version__,
-                       ne=numexpr.__version__, pt=tables.__version__,
-                       ca=bcolz.__version__, yml=yaml.__version__))
->>>>>>> ad3e942f
-        parser.exit()
-
-
-def main():
-    parser = argparse.ArgumentParser()
-    parser.add_argument('--versions', action=PrintVersionsAction, nargs=0,
-                        help="display versions of dependencies")
-    parser.add_argument('--debug', action='store_true', default=False,
-                        help="run in debug mode")
-    parser.add_argument('--input-path', dest='input_path',
-                        help='override the input path')
-    parser.add_argument('--input-file', dest='input_file',
-                        help='override the input file')
-    parser.add_argument('--output-path', dest='output_path',
-                        help='override the output path')
-    parser.add_argument('--output-file', dest='output_file',
-                        help='override the output file')
-
-    subparsers = parser.add_subparsers(dest='action')
-
-    # create the parser for the "run" command
-    parser_run = subparsers.add_parser('run', help='run a simulation')
-    parser_run.add_argument('file', help='simulation file')
-    parser_run.add_argument('-i', '--interactive', action='store_true',
-                            help='show the interactive console after the '
-                                 'simulation')
-
-    # create the parser for the "import" command
-    parser_import = subparsers.add_parser('import', help='import data')
-    parser_import.add_argument('file', help='import file')
-
-    # create the parser for the "explore" command
-    parser_explore = subparsers.add_parser('explore', help='explore data of a '
-                                                           'past simulation')
-    parser_explore.add_argument('file', help='explore file')
-
-    # create the parser for the "upgrade" command
-    parser_upgrade = subparsers.add_parser('upgrade',
-                                           help='upgrade a simulation file to '
-                                                'the latest syntax')
-    parser_upgrade.add_argument('input', help='input simulation file')
-    out_help = "output simulation file. If missing, the original file will " \
-               "be backed up (to filename.bak) and the upgrade will be " \
-               "done in-place."
-    parser_upgrade.add_argument('output', help=out_help, nargs='?')
-
-    # create the parser for the "view" command
-    parser_import = subparsers.add_parser('view', help='view data')
-    parser_import.add_argument('file', help='data file')
-
-    parsed_args = parser.parse_args()
-    if parsed_args.debug:
-        config.debug = True
-
-    # this can happen via the environment variable too!
-    if config.debug:
-        warnings.simplefilter('default')
-        wrapper = lambda func, *args, **kwargs: func(*args, **kwargs)
-    else:
-        wrapper = eat_traceback
-
-    action = parsed_args.action
-    if action == 'run':
-        args = simulate, parsed_args
-    elif action == "import":
-        args = csv2h5, parsed_args.file
-    elif action == "explore":
-        args = explore, parsed_args.file
-    elif action == "upgrade":
-        args = upgrade, parsed_args.input, parsed_args.output
-    elif action == "view":
-        args = display, parsed_args.file
-    else:
-<<<<<<< HEAD
-        raise ValueError("invalid action")
-=======
-        raise Exception("invalid action: %s" % action)
->>>>>>> ad3e942f
-    wrapper(*args)
-
-
-if __name__ == '__main__':
-    import sys
-
-    sys.stdout = AutoFlushFile(sys.stdout)
-    sys.stderr = AutoFlushFile(sys.stderr)
-
-    print("LIAM2 %s (%s)" % (__version__, platform.architecture()[0]))
-    print()
-
+from __future__ import print_function
+
+import argparse
+import os
+from os.path import splitext
+import platform
+import warnings
+
+# this is needed for vitables and needs to happen BEFORE matplotlib is
+# imported (and imports PyQt)
+import sip
+sip.setapi('QString', 2)
+sip.setapi('QVariant', 2)
+
+import yaml
+
+import config
+from console import Console
+from context import EvaluationContext
+from data import entities_from_h5, H5Data
+from importer import csv2h5
+from simulation import Simulation
+from upgrade import upgrade
+from utils import AutoFlushFile
+from view import viewhdf
+
+__version__ = "0.9-pre1"
+
+
+def eat_traceback(func, *args, **kwargs):
+    # e.context      | while parsing a block mapping
+    # e.context_mark | in "import.yml", line 18, column 9
+    # e.problem      | expected <block end>, but found '<block sequence start>'
+    # e.problem_mark | in "import.yml", line 29, column 12
+    error_log_path = None
+    try:
+        try:
+            return func(*args, **kwargs)
+        except Exception, e:
+            try:
+                import traceback
+                # output_directory might not be set at this point yet and it is
+                # only set for run and explore commands but when it is not set
+                # its default value of "." is used and thus we get the "old"
+                # behaviour: error.log in the working directory
+                out_dir = config.output_directory
+                error_path = os.path.join(out_dir, 'error.log')
+                error_path = os.path.abspath(error_path)
+                with file(error_path, 'w') as f:
+                    traceback.print_exc(file=f)
+                error_log_path = error_path
+            except IOError, log_ex:
+                print("WARNING: %s on '%s'" % (log_ex.strerror,
+                                               log_ex.filename))
+            except Exception, log_ex:
+                print(log_ex)
+            raise e
+    except yaml.parser.ParserError, e:
+        # eg, inconsistent spacing, no space after a - in a list, ...
+        print("SYNTAX ERROR %s" % str(e.problem_mark).strip())
+    except yaml.scanner.ScannerError, e:
+        # eg, tabs, missing colon for mapping. The reported problem is
+        # different when it happens on the first line (no context_mark) and
+        # when it happens on a subsequent line.
+        if e.context_mark is not None:
+            if e.problem == "could not found expected ':'":
+                msg = "could not find expected ':'"
+            else:
+                msg = e.problem
+            mark = e.context_mark
+        else:
+            if (e.problem ==
+                    "found character '\\t' that cannot start any token"):
+                msg = "found a TAB character instead of spaces"
+            else:
+                msg = ""
+            mark = e.problem_mark
+        if msg:
+            msg = ": " + msg
+        print("SYNTAX ERROR %s%s" % (str(mark).strip(), msg))
+    except yaml.reader.ReaderError, e:
+        if e.encoding == 'utf8':
+            print("\nERROR in '%s': invalid character found, this probably "
+                  "means you have used non ASCII characters (accents and "
+                  "other non-english characters) and did not save your file "
+                  "using the UTF8 encoding" % e.name)
+        else:
+            raise
+    except SyntaxError, e:
+        print("SYNTAX ERROR:", e.msg.replace('EOF', 'end of block'))
+        if e.text is not None:
+            print(e.text)
+            offset_str = ' ' * (e.offset - 1) if e.offset > 0 else ''
+            print(offset_str + '^')
+    except Exception, e:
+        print("\nERROR:", str(e))
+
+    if error_log_path is not None:
+        print()
+        print("the technical error log can be found at", error_log_path)
+
+
+def simulate(args):
+    print("Using simulation file: '%s'" % args.file)
+
+    simulation = Simulation.from_yaml(args.file,
+                                      input_dir=args.input_path,
+                                      input_file=args.input_file,
+                                      output_dir=args.output_path,
+                                      output_file=args.output_file)
+    simulation.run(args.interactive)
+#    import cProfile as profile
+#    profile.runctx('simulation.run(args.interactive)', vars(), {},
+#                   'c:\\tmp\\simulation.profile')
+    # to use profiling data:
+    # import pstats
+    # p = pstats.Stats('c:\\tmp\\simulation.profile')
+    # p.strip_dirs().sort_stats('cum').print_stats(30)
+
+
+def explore(fpath):
+    _, ext = splitext(fpath)
+    ftype = 'data' if ext in ('.h5', '.hdf5') else 'simulation'
+    print("Using %s file: '%s'" % (ftype, fpath))
+    if ftype == 'data':
+        globals_def, entities = entities_from_h5(fpath)
+        data_source = H5Data(None, fpath)
+        h5in, _, globals_data = data_source.load(globals_def, entities)
+        h5out = None
+        simulation = Simulation(globals_def, None, None, None, None, None,
+                                entities.values(), None)
+        period, entity_name = None, None
+    else:
+        simulation = Simulation.from_yaml(fpath)
+        h5in, h5out, globals_data = simulation.load()
+        period = simulation.start_period + simulation.periods - 1
+        entity_name = simulation.default_entity
+    entities = simulation.entities_map
+    if entity_name is None and len(entities) == 1:
+        entity_name = entities.keys()[0]
+    if period is None and entity_name is not None:
+        entity = entities[entity_name]
+        period = max(entity.output_index.keys())
+    eval_ctx = EvaluationContext(simulation, entities, globals_data, period,
+                                 entity_name)
+    try:
+        c = Console(eval_ctx)
+        c.run()
+    finally:
+        h5in.close()
+        if h5out is not None:
+            h5out.close()
+
+
+def display(fpath):
+    print("Launching ViTables...")
+    _, ext = splitext(fpath)
+    if ext in ('.h5', '.hdf5'):
+        files = [fpath]
+    else:
+        ds = Simulation.from_yaml(fpath).data_source
+        files = [ds.input_path, ds.output_path]
+    print("Trying to open:", " and ".join(str(f) for f in files))
+    viewhdf(files)
+
+
+class PrintVersionsAction(argparse.Action):
+    def __call__(self, parser, namespace, values, option_string=None):
+        import numpy
+        import numexpr
+        import bcolz
+        import tables
+
+        try:
+            from cpartition import filter_to_indices
+
+            del filter_to_indices
+            cext = True
+        except ImportError:
+            cext = False
+        print("C extensions are" + (" NOT" if not cext else "") + " available")
+
+        py_version = '{} ({})'.format(platform.python_version(),
+                                      platform.architecture()[0])
+        print("""
+python {py}
+numpy {np}
+numexpr {ne}
+pytables {pt}
+bcolz {bc}
+pyyaml {yml}""".format(py=py_version, np=numpy.__version__,
+                       ne=numexpr.__version__, pt=tables.__version__,
+                       bc=bcolz.__version__, yml=yaml.__version__))
+        parser.exit()
+
+
+def main():
+    parser = argparse.ArgumentParser()
+    parser.add_argument('--versions', action=PrintVersionsAction, nargs=0,
+                        help="display versions of dependencies")
+    parser.add_argument('--debug', action='store_true', default=False,
+                        help="run in debug mode")
+    parser.add_argument('--input-path', dest='input_path',
+                        help='override the input path')
+    parser.add_argument('--input-file', dest='input_file',
+                        help='override the input file')
+    parser.add_argument('--output-path', dest='output_path',
+                        help='override the output path')
+    parser.add_argument('--output-file', dest='output_file',
+                        help='override the output file')
+
+    subparsers = parser.add_subparsers(dest='action')
+
+    # create the parser for the "run" command
+    parser_run = subparsers.add_parser('run', help='run a simulation')
+    parser_run.add_argument('file', help='simulation file')
+    parser_run.add_argument('-i', '--interactive', action='store_true',
+                            help='show the interactive console after the '
+                                 'simulation')
+
+    # create the parser for the "import" command
+    parser_import = subparsers.add_parser('import', help='import data')
+    parser_import.add_argument('file', help='import file')
+
+    # create the parser for the "explore" command
+    parser_explore = subparsers.add_parser('explore', help='explore data of a '
+                                                           'past simulation')
+    parser_explore.add_argument('file', help='explore file')
+
+    # create the parser for the "upgrade" command
+    parser_upgrade = subparsers.add_parser('upgrade',
+                                           help='upgrade a simulation file to '
+                                                'the latest syntax')
+    parser_upgrade.add_argument('input', help='input simulation file')
+    out_help = "output simulation file. If missing, the original file will " \
+               "be backed up (to filename.bak) and the upgrade will be " \
+               "done in-place."
+    parser_upgrade.add_argument('output', help=out_help, nargs='?')
+
+    # create the parser for the "view" command
+    parser_import = subparsers.add_parser('view', help='view data')
+    parser_import.add_argument('file', help='data file')
+
+    parsed_args = parser.parse_args()
+    if parsed_args.debug:
+        config.debug = True
+
+    # this can happen via the environment variable too!
+    if config.debug:
+        warnings.simplefilter('default')
+        wrapper = lambda func, *args, **kwargs: func(*args, **kwargs)
+    else:
+        wrapper = eat_traceback
+
+    action = parsed_args.action
+    if action == 'run':
+        args = simulate, parsed_args
+    elif action == "import":
+        args = csv2h5, parsed_args.file
+    elif action == "explore":
+        args = explore, parsed_args.file
+    elif action == "upgrade":
+        args = upgrade, parsed_args.input, parsed_args.output
+    elif action == "view":
+        args = display, parsed_args.file
+    else:
+        raise ValueError("invalid action: %s" % action)
+    wrapper(*args)
+
+
+if __name__ == '__main__':
+    import sys
+
+    sys.stdout = AutoFlushFile(sys.stdout)
+    sys.stderr = AutoFlushFile(sys.stderr)
+
+    print("LIAM2 %s (%s)" % (__version__, platform.architecture()[0]))
+    print()
+
     main()