Introduction
------------

To run LIAM2 from source, you first need to install all the
dependencies (see below), then (optionally) build the C extensions for
maximum performance, then simply run LIAM2 using:

python main.py import [your_import_file]
python main.py run [your_simulation_file]


List of dependencies
~~~~~~~~~~~~~~~~~~~~

LIAM2 uses a number of other open-source packages.

Required dependencies:
- Python 2.7.x (32b or 64b) - http://www.python.org/
- Numpy 1.7.0 or later - http://www.numpy.org/
- PyTables 2.2.1 or later - http://www.pytables.org
- Numexpr 2.0 or later - https://github.com/pydata/numexpr
- PyYAML 3.0.8 or later - http://pyyaml.org
- bcolz 0.7 or later - https://github.com/Blosc/bcolz

Optional dependencies:
- to view hdf5 files: vitables 2.1 - http://vitables.org
  It requires PyQt4 - http://www.riverbankcomputing.com/software/pyqt/download
- to generate plots and charts: matplotlib 1.2 or later - http://matplotlib.org/
  It requires python-dateutil - http://labix.org/python-dateutil
          and pyparsing - http://pyparsing.wikispaces.com/
- to build the C extensions (see below):
  Cython 0.16 or later - http://www.cython.org/
- to build the documentation to html (other formats need additional packages):
  sphinx 1.0 or later - http://www.sphinx-doc.org/
- to create standalone executables:
  cx-freeze 4.3 or later - http://cx-freeze.sourceforge.net/


Installation
------------

There are several options to install all those packages.

In order of increasing difficulty:
* using Anaconda
* getting binary packages from Christoph Gohlke (Windows only)
* getting third-party packages directly from their authors


Using Anaconda
~~~~~~~~~~~~~~

1) Install Anaconda 2.1 or later (Python 2.7). You can choose the 32-bit or
   64-bit version.

2) Install ViTables. In a command prompt, type:

   pip install https://vitables.googlecode.com/files/ViTables-2.1.tar.gz

<<<<<<< HEAD
Optional dependencies:
- to view hdf5 files: vitables 2.0 (and its dependency PyQt):
  WARNING: liam2 currently does NOT support vitables 2.1 !
  http://vitables.org
  http://www.riverbankcomputing.com/software/pyqt/download

- to generate plots and charts: matplotlib (and its dependencies,
  python-dateutil and pyparsing at the minimum):
  http://matplotlib.org/
  http://pypi.python.org/pypi/python-dateutil
  http://pyparsing.wikispaces.com/
=======
Note that using other Python distributions should probably work, but we have
not tested that. As of this writing, Python(x,y) and WinPython are both missing
the "bcolz" package, so it would need to be installed from another source.


Getting binary packages from Christoph Gohlke (Windows only)
~~~~~~~~~~~~~~~~~~~~~~~~~~~~~~~~~~~~~~~~~~~~~~~~~~~~~~~~~~~~

1) Install Python 2.7.x (either 32 bits or 64 bits version):
   http://www.python.org/download/releases/

2) Get and use the installers for all LIAM2 dependencies from:
   http://www.lfd.uci.edu/~gohlke/pythonlibs/

   Make sure you take the version of each package which match the version of
   Python you have chosen.
>>>>>>> ad3e942f


Getting third-party packages directly from their authors
~~~~~~~~~~~~~~~~~~~~~~~~~~~~~~~~~~~~~~~~~~~~~~~~~~~~~~~~

1) Install Python 2.7.x (either 32 bits or 64 bits version):
   http://www.python.org/download/releases/

2) Install all third-party packages manually. The problem with this approach
   is that there is not a single way which works for all our dependencies.
   Some packages provide binary installers for Windows (but often not for
   64-bit), some do not. Some require a C compiler and have some dependencies
   of their own before they can be installed. Some can be installed via
   "pip install [package_name]" but some do not. In that case one usually has
   to download the source and do "python setup.py install". In short, this
   approach takes a lot of time, so I would only recommend it as a last resort,
   especially if you want a 64-bit version of LIAM2 on Windows.


Building the C extensions
-------------------------

Additionally, if you want to get maximum performance, you will also need to
build the C extensions. This is optional but recommended.

For that you need to have cython (see above) and a C compiler installed, then
go to the src/ directory of LIAM2 and type:

  python setup.py build_ext --inplace

If all goes according to plan, you should then be up and running.


Building the documentation
--------------------------

0) make sure both PYTHONDIR and PYTHONDIR\Scripts is in your system PATH
   where PYTHONDIR is the directory where you installed Python

1) Install sphinx 
2) Open a command prompt
3) Go to the documentation directory. For example:
 
  cd liam2\doc\usersguide\

3) Launch the build: 

  make html

4) Open the result in your favourite web browser. It is located in:
  
  build/html/index.html<|MERGE_RESOLUTION|>--- conflicted
+++ resolved
@@ -1,141 +1,127 @@
-Introduction
-------------
-
-To run LIAM2 from source, you first need to install all the
-dependencies (see below), then (optionally) build the C extensions for
-maximum performance, then simply run LIAM2 using:
-
-python main.py import [your_import_file]
-python main.py run [your_simulation_file]
-
-
-List of dependencies
-~~~~~~~~~~~~~~~~~~~~
-
-LIAM2 uses a number of other open-source packages.
-
-Required dependencies:
-- Python 2.7.x (32b or 64b) - http://www.python.org/
-- Numpy 1.7.0 or later - http://www.numpy.org/
-- PyTables 2.2.1 or later - http://www.pytables.org
-- Numexpr 2.0 or later - https://github.com/pydata/numexpr
-- PyYAML 3.0.8 or later - http://pyyaml.org
-- bcolz 0.7 or later - https://github.com/Blosc/bcolz
-
-Optional dependencies:
-- to view hdf5 files: vitables 2.1 - http://vitables.org
-  It requires PyQt4 - http://www.riverbankcomputing.com/software/pyqt/download
-- to generate plots and charts: matplotlib 1.2 or later - http://matplotlib.org/
-  It requires python-dateutil - http://labix.org/python-dateutil
-          and pyparsing - http://pyparsing.wikispaces.com/
-- to build the C extensions (see below):
-  Cython 0.16 or later - http://www.cython.org/
-- to build the documentation to html (other formats need additional packages):
-  sphinx 1.0 or later - http://www.sphinx-doc.org/
-- to create standalone executables:
-  cx-freeze 4.3 or later - http://cx-freeze.sourceforge.net/
-
-
-Installation
-------------
-
-There are several options to install all those packages.
-
-In order of increasing difficulty:
-* using Anaconda
-* getting binary packages from Christoph Gohlke (Windows only)
-* getting third-party packages directly from their authors
-
-
-Using Anaconda
-~~~~~~~~~~~~~~
-
-1) Install Anaconda 2.1 or later (Python 2.7). You can choose the 32-bit or
-   64-bit version.
-
-2) Install ViTables. In a command prompt, type:
-
-   pip install https://vitables.googlecode.com/files/ViTables-2.1.tar.gz
-
-<<<<<<< HEAD
-Optional dependencies:
-- to view hdf5 files: vitables 2.0 (and its dependency PyQt):
-  WARNING: liam2 currently does NOT support vitables 2.1 !
-  http://vitables.org
-  http://www.riverbankcomputing.com/software/pyqt/download
-
-- to generate plots and charts: matplotlib (and its dependencies,
-  python-dateutil and pyparsing at the minimum):
-  http://matplotlib.org/
-  http://pypi.python.org/pypi/python-dateutil
-  http://pyparsing.wikispaces.com/
-=======
-Note that using other Python distributions should probably work, but we have
-not tested that. As of this writing, Python(x,y) and WinPython are both missing
-the "bcolz" package, so it would need to be installed from another source.
-
-
-Getting binary packages from Christoph Gohlke (Windows only)
-~~~~~~~~~~~~~~~~~~~~~~~~~~~~~~~~~~~~~~~~~~~~~~~~~~~~~~~~~~~~
-
-1) Install Python 2.7.x (either 32 bits or 64 bits version):
-   http://www.python.org/download/releases/
-
-2) Get and use the installers for all LIAM2 dependencies from:
-   http://www.lfd.uci.edu/~gohlke/pythonlibs/
-
-   Make sure you take the version of each package which match the version of
-   Python you have chosen.
->>>>>>> ad3e942f
-
-
-Getting third-party packages directly from their authors
-~~~~~~~~~~~~~~~~~~~~~~~~~~~~~~~~~~~~~~~~~~~~~~~~~~~~~~~~
-
-1) Install Python 2.7.x (either 32 bits or 64 bits version):
-   http://www.python.org/download/releases/
-
-2) Install all third-party packages manually. The problem with this approach
-   is that there is not a single way which works for all our dependencies.
-   Some packages provide binary installers for Windows (but often not for
-   64-bit), some do not. Some require a C compiler and have some dependencies
-   of their own before they can be installed. Some can be installed via
-   "pip install [package_name]" but some do not. In that case one usually has
-   to download the source and do "python setup.py install". In short, this
-   approach takes a lot of time, so I would only recommend it as a last resort,
-   especially if you want a 64-bit version of LIAM2 on Windows.
-
-
-Building the C extensions
--------------------------
-
-Additionally, if you want to get maximum performance, you will also need to
-build the C extensions. This is optional but recommended.
-
-For that you need to have cython (see above) and a C compiler installed, then
-go to the src/ directory of LIAM2 and type:
-
-  python setup.py build_ext --inplace
-
-If all goes according to plan, you should then be up and running.
-
-
-Building the documentation
---------------------------
-
-0) make sure both PYTHONDIR and PYTHONDIR\Scripts is in your system PATH
-   where PYTHONDIR is the directory where you installed Python
-
-1) Install sphinx 
-2) Open a command prompt
-3) Go to the documentation directory. For example:
- 
-  cd liam2\doc\usersguide\
-
-3) Launch the build: 
-
-  make html
-
-4) Open the result in your favourite web browser. It is located in:
-  
+Introduction
+------------
+
+To run LIAM2 from source, you first need to install all the
+dependencies (see below), then (optionally) build the C extensions for
+maximum performance, then simply run LIAM2 using:
+
+python main.py import [your_import_file]
+python main.py run [your_simulation_file]
+
+
+List of dependencies
+~~~~~~~~~~~~~~~~~~~~
+
+LIAM2 uses a number of other open-source packages.
+
+Required dependencies:
+- Python 2.7.x (32b or 64b) - http://www.python.org/
+- Numpy 1.7.0 or later - http://www.numpy.org/
+- PyTables 2.2.1 or later - http://www.pytables.org
+- Numexpr 2.0 or later - https://github.com/pydata/numexpr
+- PyYAML 3.0.8 or later - http://pyyaml.org
+- bcolz 0.7 or later - https://github.com/Blosc/bcolz
+
+Optional dependencies:
+- to view hdf5 files: vitables 2.1 - http://vitables.org
+  It requires PyQt4 - http://www.riverbankcomputing.com/software/pyqt/download
+- to generate plots and charts: matplotlib 1.2 or later - http://matplotlib.org/
+  It requires python-dateutil - http://labix.org/python-dateutil
+          and pyparsing - http://pyparsing.wikispaces.com/
+- to build the C extensions (see below):
+  Cython 0.16 or later - http://www.cython.org/
+- to build the documentation to html (other formats need additional packages):
+  sphinx 1.0 or later - http://www.sphinx-doc.org/
+- to create standalone executables:
+  cx-freeze 4.3 or later - http://cx-freeze.sourceforge.net/
+
+
+Installation
+------------
+
+There are several options to install all those packages.
+
+In order of increasing difficulty:
+* using Anaconda
+* getting binary packages from Christoph Gohlke (Windows only)
+* getting third-party packages directly from their authors
+
+
+Using Anaconda
+~~~~~~~~~~~~~~
+
+1) Install Anaconda 2.1 or later (Python 2.7). You can choose the 32-bit or
+   64-bit version.
+
+2) Install ViTables. In a command prompt, type:
+
+   pip install https://vitables.googlecode.com/files/ViTables-2.1.tar.gz
+
+Note that using other Python distributions should probably work, but we have
+not tested that. As of this writing, Python(x,y) and WinPython are both missing
+the "bcolz" package, so it would need to be installed from another source.
+
+
+Getting binary packages from Christoph Gohlke (Windows only)
+~~~~~~~~~~~~~~~~~~~~~~~~~~~~~~~~~~~~~~~~~~~~~~~~~~~~~~~~~~~~
+
+1) Install Python 2.7.x (either 32 bits or 64 bits version):
+   http://www.python.org/download/releases/
+
+2) Get and use the installers for all LIAM2 dependencies from:
+   http://www.lfd.uci.edu/~gohlke/pythonlibs/
+
+   Make sure you take the version of each package which match the version of
+   Python you have chosen.
+
+
+Getting third-party packages directly from their authors
+~~~~~~~~~~~~~~~~~~~~~~~~~~~~~~~~~~~~~~~~~~~~~~~~~~~~~~~~
+
+1) Install Python 2.7.x (either 32 bits or 64 bits version):
+   http://www.python.org/download/releases/
+
+2) Install all third-party packages manually. The problem with this approach
+   is that there is not a single way which works for all our dependencies.
+   Some packages provide binary installers for Windows (but often not for
+   64-bit), some do not. Some require a C compiler and have some dependencies
+   of their own before they can be installed. Some can be installed via
+   "pip install [package_name]" but some do not. In that case one usually has
+   to download the source and do "python setup.py install". In short, this
+   approach takes a lot of time, so I would only recommend it as a last resort,
+   especially if you want a 64-bit version of LIAM2 on Windows.
+
+
+Building the C extensions
+-------------------------
+
+Additionally, if you want to get maximum performance, you will also need to
+build the C extensions. This is optional but recommended.
+
+For that you need to have cython (see above) and a C compiler installed, then
+go to the src/ directory of LIAM2 and type:
+
+  python setup.py build_ext --inplace
+
+If all goes according to plan, you should then be up and running.
+
+
+Building the documentation
+--------------------------
+
+0) make sure both PYTHONDIR and PYTHONDIR\Scripts is in your system PATH
+   where PYTHONDIR is the directory where you installed Python
+
+1) Install sphinx 
+2) Open a command prompt
+3) Go to the documentation directory. For example:
+ 
+  cd liam2\doc\usersguide\
+
+3) Launch the build: 
+
+  make html
+
+4) Open the result in your favourite web browser. It is located in:
+  
   build/html/index.html