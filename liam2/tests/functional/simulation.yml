<<<<<<< HEAD
import:
    - imported1.yml
    - imported2.yml

globals:
    periodic:
        path: param/globals.csv
        transposed: True
        fields:
            # PERIOD is implicit

            # WEMRA is defined in imported1.yml. It works even though no "path"
            # key is specified in imported1.yml (as if the periodic table was in
            # the H5 file) and even though it is specified using the "shortcut
            # syntax" for periodic globals because that syntax is expanded
            # before merging imported models, so it just do the right thing.

            - MINR: float
            - MIG_PERCENT: float

    ARRAY:
        type: float

    MIG:
        path: param/mig.csv
        type: float

    othertable:
        path: param/othertable.csv
        fields:
            - PERIOD: int
            - INTFIELD: int
            - FLOATFIELD: float

    othertable_noperiod:
        fields:
            - INTFIELD: int

entities:
#    test:
#        fields:
#            - test_field: int

    region:
        links:
            households: {type: one2many, target: household, field: region_id}

    household:
        fields:
            - num_persons:  {type: int, initialdata: False}
            - nch:          {type: int, initialdata: False}
            - start_period: {type: int, initialdata: False}
            - clone_id:     {type: int, initialdata: False}
            - weight:       {type: int, initialdata: False}
            - region_id:    {type: int, initialdata: False}

            # period and id are usually implicit, but we include them here
            # anyway for the sake of testing
            - period: int
            - id: int

        links:
            region: {type: many2one, target: region, field: region_id}
            persons: {type: one2many, target: person, field: hh_id}

        processes:
            init_region:
                - region_id: choice([0, 1, 2], [0.55, 0.35, 0.10])

            setweight:
                - weight: randint(2, 32)

            expand:
                - last_non_clone_id: max(id)
                - toclone: weight > 1
                - clone_id: clone(toclone)
                - is_clone: id > last_non_clone_id
                - weight: if(toclone,
                             trunc((weight + 1) / 2),
                             if(is_clone,
                                trunc(weight / 2),
                                1))

            check:
                - show('min/max weight:', min(weight), max(weight))
                - show('total population:', sum(persons.count()),
                       '/ expanded:', sum(weight * persons.count()))

            composition:
                - num_persons: persons.count()
                - nch: persons.count(age <= 18)

                # TODO: make this work
#                - nch_macro: persons.count(ISCHILD)

            dump_csv_h:
                - csv(dump())

            test_align_link:
                - num_persons: persons.count()
                # kill empty households
                - remove(num_persons == 0)

                - total_population: sum(num_persons)
                - show("total:", count(), "households /",
                                 total_population, "persons")

                # MIG_PERCENT is a simple float periodic global
                - num_migrants: total_population * MIG_PERCENT
                - qshow(num_migrants)

                # MIG is a 3d table but we want the 2d table for this period
                # currently, we need to manually compute the index
                - base_period: 2000
                - mig_period: MIG[:,:,period - base_period]

                # Distribute total desired migrants, by age and sex
                - need: num_migrants * mig_period

                # sanity check
                - assertTrue(abs(need.sum() - num_migrants) < 1e-4)

                # without filter
                - aligned_all: align_abs(persons.count(), need,
                                         link=persons, secondary_axis=gender)
                - qshow(count(aligned_all),
                        sum(num_persons, filter=aligned_all))

                # with a filter
                - is_candidate: uniform() < 0.5
                - qshow(count(is_candidate),
                        sum(num_persons, filter=is_candidate))

                - aligned: align_abs(persons.count(), need,
                                     link=persons, secondary_axis=gender,
                                     errors='carry',
                                     filter=is_candidate)
                - qshow(count(aligned),
                        sum(num_persons, filter=aligned))

#                - clone_id: clone(aligned)

                # with pvalues != range(0, X)
                - bchoice: choice([False, True])
                - weird_num: choice([5, 25, 45, 65, 85, 105])
                - weird_need: groupby(bchoice, weird_num, expr=10)
                - show(weird_need)
                - show('by sex', weird_need.sum(axis=1))
                - aligned: align_abs(persons.count(), weird_need,
                                     link=persons, secondary_axis=0,
                                     filter=is_candidate,
                                     expressions=[gender, 5 + trunc(age / 20) * 20])
                - qshow(count(aligned),
                        sum(num_persons, filter=aligned))


    person:
        fields:
            # period and id are implicit
            - age:          int
            # we only use the dead field to remove dead persons in init
            - dead:         bool
            - gender:       bool
            - work:         bool

            - partner_id:   int
            - hh_id:        int
            - f_id:         int
            - m_id:         int

            - weight:       {type: int, initialdata: False}
            - eduach:       {type: int, initialdata: False}
            - agegroup:     {type: int, initialdata: False}
            - float_field1: {type: float, initialdata: False}
            - int_field1:   {type: int, initialdata: False}
            - hybrid_test:  {type: int, initialdata: False}
            - temp_global:  {type: int, initialdata: False, output: False}

        links:
            partner: {type: many2one, target: person, field: partner_id}
            household: {type: many2one, target: household, field: hh_id}
            household_bis: {type: many2one, target: household, field: hh_id}
            father: {type: many2one, target: person, field: f_id}
            mother: {type: many2one, target: person, field: m_id}
            children: {type: one2many, target: person, field: m_id}

        macros:
            ISCHILD: age < 18

#            BOY: ISCHILD and MALE
#            GIRL: ISCHILD and FEMALE

            MALE: gender
            FEMALE: not gender

            CONSTANT_MACRO: 3

            LOWER_SECONDARY_EDU: eduach == 2
            UPPER_SECONDARY_EDU: eduach == 3
            TERTIARY_EDU: eduach == 4

        # possible transitions & regressions. The actual list used in the
        # simulation must be defined below
        processes:
            bp:
                - breakpoint(2002)

            expand:
                - last_non_clone_id: max(id)
                - toclone: household.clone_id != -1
                - clone_id: clone(toclone)

                - is_clone: id > last_non_clone_id

                - hh_id: if(is_clone, household.clone_id, hh_id)
                - m_id: if(is_clone, mother.clone_id, m_id)
                - f_id: if(is_clone, father.clone_id, f_id)
                - partner_id: if(is_clone, partner.clone_id, partner_id)

            test_proc:
                # same name than in the caller function, but should be local
                - temp_var: age * 1
                - local_var: temp_var * 2
                - assertEqual(local_var, age * 2)
                # update global variable
                - int_field1: age + 1

            # should raise a warning because it does not make sense (but it
            # is not supported by new syntax)
#            func_only_args_oldsyntax:
#                args: a, b

#            func_only_code_oldsyntax:
#                code:
#                    # same name than in the caller function, but should be
#                    # local
#                    - temp_var: age
#                    - local_var: temp_var * 2
#                    - assertEqual(local_var, age * 2)
#                    # update global variable
#                    - int_field1: age + 1

            func_only_code():
                # same name than in the caller function, but should be local
                - temp_var: age
                - local_var: temp_var * 2
                - assertEqual(local_var, age * 2)
                # update global variable
                - int_field1: age + 1

#            func_only_return_oldsyntax:
#                return: age + 1

            func_only_return():
                - return age + 1

#            func_no_args_oldsyntax:
#                code:
#                    # same name than in the caller function, but should be
#                    # local
#                    - temp_var: age
#                    - local_var: temp_var * 2
#                return: local_var * 2

            func_no_args():
                # same name than in the caller function, but should be local
                - temp_var: age
                - local_var: temp_var * 2
                - return local_var * 2

#            func_no_code_oldsyntax:
#                args: a, b
#                return: a + b

            func_no_code(a, b):
                - return a + b

#            func_no_return_oldsyntax:
#                args: a, b
#                code:
#                    # same name than in the caller function, but should be
#                    # local
#                    - temp_var: age * 1
#                    - local_var: temp_var * 2
#                    - assertEqual(local_var, age * 2)
#                    # update global variable
#                    - int_field1: age + 1

            func_no_return(a, b):
                # same name than in the caller function, but should be local
                - temp_var: age * 1
                - local_var: temp_var * 2
                - assertEqual(local_var, age * 2)
                # update global variable
                - int_field1: age + 1

#            func_args_code_result_oldsyntax:
#                args: a, b
#                code:
#                    - result: a + b
#                    - result: result * 2
#                return: result * 2

            func_args_code_result(a, b):
                - result: a + b
                - result: result * 2
                - return result * 2

            func_args_conflict_fields(age):
                - qshow(age)

            # issue 119: function arguments not available in interactive console
            issue119callee(arg):
                - localarg: arg
                # function arguments are not available in the interactive
                # console, but local variables work fine:
                # >>> arg
                # name 'arg' is not defined
                # >>> localarg
                # 1.0
                - show("type 'arg' and see if it is defined")
                - breakpoint()

            # this is an awful hack since we do not have an if control flow
            # keyword yet
            factorial(n):
                - r: 0
                - while n > 1:
                    - r: n * factorial(n - 1)
                    - n: 0
                - while n == 1:
                    - r: 1
                    - n: 0
                - return r

            factorial2(n):
                - while n > 1:
                    - return n * factorial2(n - 1)
                - return n

            factorial3(n):
                - while n <= 1:
                    - return n
                - r: 1
                - while n > 1:
                    - r: r * n
                    - n: n - 1
                - return r

            test_call:
                # 1) no args and no result (concise/old style)
                - temp_var: age * 42
                - int_field1: age + 42
                - assertEqual(int_field1, age + 42)
                - test_proc()
                - assertEqual(int_field1, age + 1)
                # make sure the local variable did not change
                - assertEqual(temp_var, age * 42)

                # 2) no args and no result (verbose/new style)
                - int_field1: age + 42
                - assertEqual(int_field1, age + 42)
                - func_only_code()
                - assertEqual(int_field1, age + 1)
                # make sure the local variable did not change
                - assertEqual(temp_var, age * 42)

#            func_only_args(a, b)
#            func_only_return() # -> age + 1
#            func_no_args() # -> age * 4
#            func_no_code(a, b) # -> a + b
#            func_no_return(a, b) # no return but int_field1: age + 1
#            func_args_code_result:

                - assertEqual(factorial(0), 0)
                - assertEqual(factorial(1), 1)
                - assertEqual(factorial(2), 2)
                - assertEqual(factorial(3), 6)
                - assertEqual(factorial(4), 24)
                # last number to not overflow a 32b int
                - assertEqual(factorial(12), 479001600)

                - assertEqual(factorial2(0), 0)
                - assertEqual(factorial2(1), 1)
                - assertEqual(factorial2(2), 2)
                - assertEqual(factorial2(3), 6)
                - assertEqual(factorial2(4), 24)
                # last number to not overflow a 32b int
                - assertEqual(factorial2(12), 479001600)

                - assertEqual(factorial3(0), 0)
                - assertEqual(factorial3(1), 1)
                - assertEqual(factorial3(2), 2)
                - assertEqual(factorial3(3), 6)
                - assertEqual(factorial3(4), 24)
                # last number to not overflow a 32b int
                - assertEqual(factorial3(12), 479001600)

                # generic call (ndarray methods)
                # without argument
                - assertEqual(age.sum(), sum(age))
                - assertEqual(age.std(), std(age))
                - assertEqual(age.max(), max(age))
                - assertEqual(age.min(), min(age))

                # with constant argument
                - assertEqual(age.min(axis=-1), min(age))

                # with expr argument
                - axis: 0
                - assertEqual(age.min(axis=axis), min(age))

            test_issue119:
                - issue119callee(1.0)

            test_issue120:
                # breakpoint to test issue 120: global temp produces
                # warning in the interactive console. It needs to be
                # called *after* the "temp_global" process !
                - show("type 'age' and see if produces a warning")
                - breakpoint()

            # issue126: prevent function arguments named like fields
            test_issue126:
                - age_backup: age
                - func_args_conflict_fields(age + 10)
                - assertEqual(age, age_backup)

            hybrid_test:
                - hybrid_test: age + 1
                - assertEqual(hybrid_test, age + 1)

            test_hybrids:
                # hybrid = both a variable and a method
                # stored = in fields

                # temporary global (single-expr process) => hybrid
                # * manual call
                - hybrid_temp_global()
                # * in agespine (tested before)
                # * used in expr
                - assertEqual(hybrid_temp_global, age + 10)

                # stored + single-expr process => hybrid
                # * manual call
                - compute_agegroup()
                # * in agespine (tested before)
                # * used in expr (tested in many tests but lets do it here too)
                - local: agegroup * 10
                - assertEqual(local, agegroup * 10)

                # stored + function => hybrid (+ warn?)
                # * manual call
                - hybrid_test()
                # * in agespine (tested before)
                # * used in expr
                - assertEqual(hybrid_test - 1, age)

            # should raise an informative error message in 0.10 at least
#            test_while_oldsyntax:
#                - values: age
#                - while:
#                    cond: min(values) < 5
#                    code:
#                        - values: values + 1


            test_while:
                - values: age
                - while min(values) < 5:
                    - values: values + 1

                - i: 5
                - assertEqual(i, 5)
                - while i:
                    - i: i - 1
                - assertEqual(i, 0)

            # pi using the Nilakantha series
            # pi = 3 + 4/(2*3*4) - 4/(4*5*6) + 4/(6*7*8) - 4/(8*9*10) + ...
            test_pi_nilakantha:
                - numiter: 10
                - pi: 3
                - n: 4
                - d: 2
                - i: 0
                - while i < numiter:
                    - pi: pi + n / (d * (d + 1) * (d + 2))
                    - n: -n
                    - d: d + 2
                    - i: i + 1
                - show("pi approximation after", numiter, "iterations:", pi)

#            test_for:
#                - n: 42
#                # => for is a reserved keyword and can't be used as a
#                #    variable name
#                - for:
#                    variables: i
#                    in: [0, 1, 2, 3]
#                    code:
#                        - show("i:", i, "/ n + i:", n + i)
#                        - show("age:", age)

                 # two variables
#                - for:
#                    variables: index, letter
#                    in: zip([0, 1, 2], ["a", "b", "c"])
#                    code:
#                        - show("index", index, "letter", letter)

             # this will need to be represented by special objects anyway,
             # so let us first do the ugly but easier (to implement) syntax
#            embedded_python:
#                done = False
#                while not done:
#                    age += 1
#                    done = min(age) >= 10

            test_charts:
# commented so that the tests can run without interaction
#                - plot(groupby(age))
                - plot(groupby(age), suffix='test')

                - boxplot(age[gender], age[not gender],
                          fname='bplot1.png&pdf')
                - boxplot((age[gender], age[not gender]),
                          fname='bplot1bis.png')
                - boxplot(groupby(eduach, expr=age, filter=eduach != -1),
                          fname='bplot2.png&pdf')
                - boxplot(groupby(eduach, expr=age, filter=eduach != -1),
                          notch=True, fname='bplot3.png')

                - plot(age, fname='plot01_{entity}_{period}.png')
                - plot(age, 'o', fname='plot02.png')
                - plot(groupby(age), fname='plot03.png&pdf')
                - plot(groupby(age),
                       groupby(age, expr=count(not gender)),
                       groupby(age, expr=count(gender)),
                       fname='plot04.png&pdf')
                - plot((lag(avg(work), 5), lag(avg(work), 4),
                        lag(avg(work), 3), lag(avg(work), 2),
                        lag(avg(work)), avg(work)), fname='plot05.png')
                - plot(groupby(age, gender), fname='plot06.png&pdf')
                - plot(groupby(age, gender), colors=('g', 'b'),
                       fname='plot07.png')
                - plot(groupby(agegroup, gender), styles=['--', '-'],
                       fname='plot08.png')
                - plot(groupby(agegroup, gender),
                       grid=False, linestyle='dashed', marker='o', linewidth=5,
                       fname='plot09.png&pdf')
                - plot(groupby(eduach), 's--', fname='plot10.png')
                - plot(groupby(eduach), 's--', color='g',
                       fname='plot11.png')
                - plot(groupby(agegroup, expr=count(not gender)), 'o--',
                       groupby(agegroup, expr=count(gender)), 's-.',
                       groupby(agegroup), '*-', colors=['r', 'g', 'b'],
                       fname='plot12.png&pdf')

                - stackplot(groupby(eduach), fname='stackplot1.png')
                - stackplot(groupby(age, eduach), fname='stackplot2.png&pdf')
                - stackplot(groupby(eduach, gender),
                            colors=['g', 'b'], baseline='sym',
                            fname='stackplot3.png')
                - stackplot(groupby(age, expr=count(not gender)),
                            groupby(age, expr=count(gender)),
                            fname='stackplot4.png')

                - byage: groupby(age, percent=True)
                - bar(byage, fname='bar1.png')
                - bar(groupby(agegroup), fname='bar2.png&pdf')
                - bar(groupby(agegroup + 1), fname='bar3.png')
                - bar(groupby(agegroup, gender), fname='bar4.png')
                - bar(groupby(agegroup, filter=not gender),
                      groupby(agegroup, filter=gender),
                      fname='bar5.png&pdf')
                - bar(groupby(agegroup, eduach), fname='bar6.png&pdf')
                - bar(groupby(agegroup, eduach), width=0.8, fname='bar7.png')
                # mig_period_women
                - bar(MIG[0,:,period - 2001], fname='bar8.png')

                # axes are currently messed up
                # - barh(groupby(agegroup, eduach))
                # - barh(groupby(agegroup, eduach), height=0.7)

                - pie(groupby(eduach), fname='pie1.png&pdf')
                - pie(groupby(eduach),
                      explode=[0.1, 0, 0],
                      labels=['Lower secondary', 'Upper secondary', 'Tertiary'],
                      fname='pie2.png&pdf')

                # limit number of individuals to get smaller .pdf files
                - num: 200
                - salary: 10000 + uniform(size=num) * 50000
                - area: 3.1415 * (4 + 1.5 * children.count()[:200]) ** 2
                - scatter(age[:num], salary, c=eduach[:num], s=area, grid=True,
                          fname='scatter1.png&pdf')
                # r=expr is equivalent to s=pi * expr ** 2
                - scatter(normal(size=num), normal(size=num), c=age[:num],
                          r=2 ** eduach[:num], alpha=0.8,
                          fname='scatter2.png&pdf')

            test_init:
                - eduach: choice([2, 3, 4], [0.40, 0.35, 0.25])
                - weight: randint(1, 11)
#                - new('person', number=10000000,
#                      age=randint(102),
#                      gender=choice([True, False], [0.5, 0.5]),
#                      work=choice([True, False], [0.5, 0.5]),
#                      partner_id=1)
                # fix incoherent partners
                - bad_partner: partner_id != -1 and partner.partner.id != id
                - partner_id: if(bad_partner, -1, partner_id)
                - assertTrue(all(partner.partner.id == id,
                                 filter=partner_id != -1))

            test_remove_init:
                # dead True only comes from the input
                - numdead: count(dead)
                - total: count()
                - partner_id: if(partner.dead, -1, partner_id)
                - f_id: if(father.dead, -1, f_id)
                - m_id: if(mother.dead, -1, m_id)
                - remove(dead)
                - assertEqual(count(), total - numdead)
                - assertTrue(all(not dead))
                - assertTrue(all(age >= 0))
                - assertTrue(all(partner.partner.id == id,
                                 filter=partner_id != -1))

            hybrid_temp_global: age + 10

            set_hybrid_temp_global:
                - hybrid_temp_global: hybrid_temp_global * 2
            check_hybrid_temp_global:
                - assertEqual(hybrid_temp_global, (age + 10) * 2)

            set_temp_global:
                - temp_global: age + 10
            check_temp_global:
                - assertEqual(temp_global, age + 10)

            test_expr:
                - show("count:", count())
                - show("age:", age)
                - show("age + 1:", age + 1)
                - show("age / 10:", age / 10)
                - show("100 / age:", 100 / age)
                - show("age * (1 / 2):", age * (1 / 2))
                - show("clip(age, 10, 50)", clip(age, 10, 50))

                # test we are not having aliases problems
                - backup: age
                # modify it. This occurs in place, because the field is stored
                # in the main array.
                - age: age + 1
                - assertEqual(age, backup + 1)
                - age: backup

            test_trunc:
                - assertTrue(all(age >= 0))
                - diff: (age / 5) - trunc(age / 5)
                - assertTrue(all(0.0 <= diff and diff < 1.0))
                - assertTrue(any(diff > 0.0) and any(diff == 0.0))

# TODO: move these tests somewhere more appropriate
                # this tests the argument-checking code for "_compute"-based
                # functions.
#                - trunc()
#                - trunc(1, 2, 3)

                # this tests the argument-checking code for
                # "NumpyFunction"-based functions
#                - clip(age, 5)
#                - clip(age, 5, 10, 15, 20)

            test_seed:
                - seed(0)
                - value1: uniform()
                - seed(0)
                - value2: uniform()
                - assertEqual(value1, value2)

            test_logit:
                - float_field: age / 120.0
                - assertNanEqual(logit(float_field),
                                 log(float_field / (1.0 - float_field)))

            test_logistic:
                - assertEqual(logistic(age), 1.0 / (1.0 + exp(-age)))
                - float_field: age * 1.0
                - assertEqual(logistic(float_field),
                              1.0 / (1.0 + exp(-float_field)))

            test_attr:
                - assertEqual(age.ndim, 1)

            test_subscript:
                # with constant argument
                # take advantage of the fact that data is ordered by id
                - assertEqual(id[0], min(id))

                # with expr argument
                - newborn: age[age == 0]
                - assertEqual(newborn[0], 0)

                # with slice
                - assertEqual(age[0:1], [age[0]])

                # with expr slice
                - index: trunc(count() / 2)
                - ages: age[index:index+10:2]
                - assertEqual(ages.__len__(), 5)
                - assertEqual(ages[0], age[index])

            test_periodic_globals:
                # implicit global namespace
                # -------------------------
                - fake_wemra: if(period <= 1996, 60,
                              if(period <= 1999, 61,
                              if(period <= 2002, 62,
                              if(period <= 2005, 63,
                              if(period <= 2008, 64, 65)))))
                - fake_wemra_pm1: if(period <= 1997, 60,
                                  if(period <= 2000, 61,
                                  if(period <= 2003, 62,
                                  if(period <= 2006, 63,
                                  if(period <= 2009, 64, 65)))))
                # no index
                - assertEqual(WEMRA, fake_wemra)
                # const_index
                - assertEqual(MINR[2005], 13620.2)
                # (scalar) expr index
                - assertEqual(WEMRA[period - 1], fake_wemra_pm1)

                # Test that the generated variable name is the same for the
                # same global when it is used multiple time (if the period
                # is the same).
                # This is an indirect test because I cannot test this directly
                # yet (this should be a unit test instead).
                # We know numexpr will explode with a ValueError("too many
                # inputs") when there are more than 31 different variables,
                # so if this test passes it means it worked.
                - assertEqual(WEMRA + WEMRA + WEMRA + WEMRA + WEMRA + WEMRA +
                              WEMRA + WEMRA + WEMRA + WEMRA + WEMRA + WEMRA +
                              WEMRA + WEMRA + WEMRA + WEMRA + WEMRA + WEMRA +
                              WEMRA + WEMRA + WEMRA + WEMRA + WEMRA + WEMRA +
                              WEMRA + WEMRA + WEMRA + WEMRA + WEMRA + WEMRA +
                              WEMRA + WEMRA + WEMRA + WEMRA + WEMRA + WEMRA,
                              WEMRA * 36)

                - globals_in_expr: 1.0 + MINR
                - idx_globals_in_expr: 1.0 + MINR[2002]
                - expr_idx_globals_in_expr: 1.0 + MINR[period - 1]

                # index by a vector
                - yearofbirth: period - age
                - yearofpension: yearofbirth + 65
                - result: MINR[yearofpension]
                - assertEqual(result[0], MINR[yearofpension[0]])

                # test for issue 121 (ie GLOBAL[large_negative] was very slow)
                # In the initial report, it was created with trunc(nan)
                # (= -2147483648).
                - bad_index: if(id >= 0, -2147483648, -1)
                # This takes ~1 minute wh/out the fix and < 1 ms with it.
                - MINR[bad_index]

                # test slices

                # a) slices of constant lengths
                #    (ie. all(stop - start == stop[0] - start[0]))
                #    result is a 2D array: num_individuals x slice_length

                #    1) scalar bounds
                - scalar_bounds: MINR[period:period + 2].sum()
                - assertEqual(scalar_bounds, MINR[period] + MINR[period + 1])

                #    2) scalar start, vector stop
                - scalar_start: MINR[period:age - age + period + 10]
                - assertNanEqual(scalar_start[0][0], MINR[period])
                - assertNanEqual(scalar_start[0][9], MINR[period + 9])

                #    3) vector start, scalar stop
                - scalar_stop: MINR[age - age + period:period + 10]
                - assertNanEqual(scalar_stop[0][0], MINR[period])
                - assertNanEqual(scalar_stop[0][9], MINR[period + 9])

                #    4) vector start, vector stop
                - vector_bounds: MINR[yearofbirth:yearofpension]
                - assertNanEqual(vector_bounds[0],
                                 MINR[yearofbirth[0]:yearofpension[0]])

                # b) slices of varying length
                #    (ie. any(stop - start != stop[0] - start[0]))
                #    result is an IrregularNDArray:
                #    num_individuals x slice lengths
                - yearofpension: yearofbirth + if(gender, 65, WEMRA)

                #    1) scalar start, vector stop
                - scalar_start: MINR[period:yearofpension]
                - assertNanEqual(scalar_start[0], MINR[period:yearofpension[0]])

                #    2) vector start, scalar stop
                # + 1 to not get all nan the first period
                - scalar_stop: MINR[yearofbirth:period + 1]
                - assertNanEqual(scalar_stop[0],
                                 MINR[yearofbirth[0]:period + 1])

                #    3) vector start, vector stop
                - vector_bounds: MINR[yearofbirth:yearofpension]
                - assertNanEqual(vector_bounds[0],
                                 MINR[yearofbirth[0]:yearofpension[0]])

                # test IrregularNDArray methods
                - assertEqual(vector_bounds.prod(axis=1).__len__(), count())
                - assertEqual(vector_bounds.sum(axis=1).__len__(), count())

                # explicit "periodic" namespace
                # -----------------------------
                # no index
                - assertEqual(periodic.WEMRA, fake_wemra)
                # const_index
                - assertEqual(periodic.MINR[2005], 13620.2)
                # expr_index
                - assertEqual(periodic.WEMRA[period - 1], fake_wemra_pm1)
                - vector_idx: periodic.MINR[yearofbirth + 65]

            test_other_globals:
                # with a PERIOD column
                - fake_intfield: if(period <= 1979, -1,
                                 if(period <= 1996, 60,
                                 if(period <= 1999, 61,
                                 if(period <= 2002, 62,
                                 if(period <= 2005, 63,
                                 if(period <= 2008, 64,
                                 if(period <= 2010, 65, -1)))))))
                - assertEqual(othertable.INTFIELD, fake_intfield)
                # expr_index
                - assertEqual(othertable.INTFIELD[period], fake_intfield)

                - baseperiod: 1980
                - assertEqual(othertable_noperiod.INTFIELD[0], 60)
                # expr_index
                - assertEqual(othertable_noperiod.INTFIELD[period - baseperiod],
                              fake_intfield)
                # this is equivalent to INTFIELD[2002], so it is (way) out of
                # bounds but it does not fail, it simply returns "missing"
                # FIXME: it should not be allowed (ie not all global variable
                # should have this "current period if not indexed" behavior.
                - assertEqual(othertable_noperiod.INTFIELD, -1)

            test_globals_nd:
                # MIG is a 3d array: gender-age-period

                # test that MIG was loaded correctly
                - assertEqual(MIG.ndim, 3)
                - assertEqual(MIG.shape, (2, 121, 61))
                - assertEqual(MIG.dim_names, ['gender', 'age', 'period'])

                # need should have the same characteristics
                - need: MIG * 2.5
                - assertEqual(need.ndim, 3)
                - assertEqual(need.shape, (2, 121, 61))
                - assertEqual(need.dim_names, ['gender','age', 'period'])

                # nd_plus_nd should have the same characteristics too
                - nd_plus_nd: need + MIG
                - assertEqual(nd_plus_nd.ndim, 3)
                - assertEqual(nd_plus_nd.shape, (2, 121, 61))
                - assertEqual(nd_plus_nd.dim_names, ['gender','age', 'period'])
                - assertIsClose(nd_plus_nd, 3.5 * MIG)

                # let us take the 2d table for this period
                # currently, we need to compute the index manually
                - base_period: 2000
                - mig_period: MIG[:,:,period - base_period]
                - assertEqual(mig_period.ndim, 2)
                - assertEqual(mig_period.shape, (2, 121))
                - assertEqual(mig_period.dim_names, ['gender', 'age'])
                - assertEqual(mig_period.pvalues.__len__(), 2)

                # test that expressions with more than one dimension (2 in
                # this case) work when the axes from both sides are not the
                # same objects (this is the case in the need and nd_plus_nd
                # tests above)
                - mig_period_bis: MIG[:,:,period - base_period]
                - mig_period_x2: mig_period + mig_period_bis
                - assertEqual(mig_period_x2, mig_period * 2)

                # should be a 2d table: gender-period
                - need_by_sex_period: need.sum(axis=1)
                - assertEqual(need_by_sex_period.ndim, 2)
                - assertEqual(need_by_sex_period.shape, (2, 61))
                # LabeledArray does not support reduction functions for now,
                # so need_by_sex_period is not a LabeledArray
                #- assertEqual(need_by_sex_period.dim_names, None)

                # should be a 1d table: gender
                - total_need_by_sex: need_by_sex_period.sum(axis=1)
                - assertEqual(total_need_by_sex.ndim, 1)
                - assertEqual(total_need_by_sex.shape, (2,))
                - assertIsClose(total_need_by_sex,
                                [77.6138352312, 74.8861646933])

                # for current period, a 1d table: gender
                # currently, we need to manually compute the index
                - need_by_sex: need_by_sex_period[:,period - base_period]
                - assertEqual(need_by_sex.ndim, 1)
                - assertEqual(need_by_sex.shape, (2,))

                - total_need: need_by_sex.sum()
                - assertEqual(total_need.ndim, 0)
                - qshow(total_need)

                # vector indexes (should produce a non labeled vector)
                # ----------------------------------------------------

                # first, produce a 1 dim LabeledArray to test with
                - need_by_sex20: MIG[:, 20, period - base_period]
                - assertEqual(need_by_sex20.ndim, 1)
                - assertEqual(need_by_sex20.shape, (2,))
                - assertEqual(need_by_sex20.dim_names, ['gender'])

                # 1d array[int[:]]
                # gender can't be used directly as indices (we need integers)
                - need_per_person: need_by_sex20[gender * 1]
                - assertEqual(need_per_person.ndim, 1)
                - assertEqual(need_per_person.shape, (count(),))
                - assertEqual(need_per_person.dim_names, None)
                - assertEqual(need_per_person.pvalues, None)

                # 3d array[int[:], int[:], int]
                - base_period: 2000
                - percent_per_person: MIG[gender * 1, age, period - base_period]
                - assertEqual(percent_per_person.ndim, 1)
                - assertEqual(percent_per_person.shape, (count(),))
                - assertEqual(percent_per_person.dim_names, None)
                - assertEqual(percent_per_person.pvalues, None)
                - assertEqual(percent_per_person[0],
                              MIG[gender[0] * 1, age[0], period - base_period])

                # use the resulting vector in an expression

                # using a temporary variable
                - remainder_per_person: 1 - percent_per_person
                - assertIsClose(sum(remainder_per_person),
                                count() - sum(percent_per_person))

                # via a field: this forces a conversion to a normal
                # (non-labeled) array
                - float_field1: percent_per_person
                - remainder_per_person: 1 - float_field1
                - assertIsClose(sum(remainder_per_person),
                                count() - sum(percent_per_person))

                # direct use
                - remainder_per_person: 1 - MIG[gender * 1, age,
                                                period - base_period]
                - assertIsClose(sum(remainder_per_person),
                                count() - sum(percent_per_person))

                # test an expr with two 3d array
                - strange: MIG[gender * 1, 0, 0] - MIG[gender * 1, 1, 0]
                - control1: MIG[:,0,:] - MIG[:,1,:]
                - control2: control1[gender * 1, 0]
                - assertIsClose(sum(strange), sum(control2))

                # test combination with if() filter, to test whether the
                # contextual filter works properly, especially with bad indices
                - true_: True
                - false_: False

                # scalar key
                # ----------
                - alltrue: age < 1000
                - allfalse: age > 1000

                # array filter
                - test1: if(alltrue, need_by_sex20[0], -1)
                - assertEquiv(test1, need_by_sex20[0])
                - test2: if(allfalse, need_by_sex20[0], -1)
                - assertEquiv(test2, -1)
                # bad index
                - test3: if(allfalse, need_by_sex20[2], -1)
                - assertEquiv(test3, -1)

                # scalar filter
                - test1: if(true_, need_by_sex20[0], -1)
                - assertEqual(test1, need_by_sex20[0])
                - test2: if(false_, need_by_sex20[0], -1)
                - assertEqual(test2, -1)
                # bad index
                - test3: if(false_, need_by_sex20[2], -1)
                - assertEqual(test3, -1)

                # array key
                # ---------
                # 0 and 1 are the only valid indices for need_by_sex20
                - good_idx: if(age < 2, age, 0)
                - bad_idx: age
                - good_res: need_by_sex20[good_idx]
                - target: if(age < 2, good_res, 0)

                # array filter
                - test1: if(age < 2, need_by_sex20[good_idx], 0)
                - assertEqual(test1, target)
                - test2: if(age >= 2, 0, need_by_sex20[good_idx])
                - assertEqual(test2, target)
                # bad index
                - test3: if(age < 2, need_by_sex20[bad_idx], 0)
                - assertEqual(test3, target)
                - test4: if(age >= 2, 0, need_by_sex20[bad_idx])
                - assertEqual(test4, target)

                # scalar filter
                - test1: if(true_, need_by_sex20[good_idx], -1)
                - assertEqual(test1, good_res)
                - test2: if(false_, need_by_sex20[good_idx], -1)
                - assertEquiv(test2, -1)
                # bad index
                - test3: if(false_, need_by_sex20[bad_idx], -1)
                - assertEquiv(test3, -1)

                # tuple key
                # ---------
                - gender_idx: gender * 1
                - period_idx: period - base_period
                - good_idx: gender_idx, if(age < 70, age + 20, -1), period_idx
                - bad_idx1: gender_idx, age + 20, period_idx
                - bad_idx2: gender_idx, age, period_idx + 100
                - good_res: MIG[good_idx]
                - target: if(age < 70, good_res, -1)

                # array filter
                - test1: if(age < 70, MIG[good_idx], -1)
                - assertEqual(test1, target)
                - test2: if(allfalse, MIG[good_idx], -1)
                - assertEquiv(test2, -1)
                # bad index
                - test3: if(allfalse, MIG[bad_idx1], -1)
                - assertEquiv(test3, -1)
                - test4: if(allfalse, MIG[bad_idx2], -1)
                - assertEquiv(test4, -1)

                # scalar filter
                - test1: if(true_, MIG[good_idx], -1)
                - assertEqual(test1, good_res)
                - test2: if(false_, MIG[good_idx], -1)
                - assertEquiv(test2, -1)
                # bad index
                - test3: if(false_, MIG[bad_idx1], -1)
                - assertEquiv(test3, -1)
                - test4: if(false_, MIG[bad_idx2], -1)
                - assertEquiv(test4, -1)

            test_macro:
                - ischild: age < 18
                - test_nonmacro1: show(sum(ischild))
                - test_macro1: show(sum(ISCHILD))
#                - breakpoint(2002)

                - age: age + 1

                - test_nonmacro2: show(sum(ischild))
                - show("test sum:", sum(ischild))
                - test_macro2: show(sum(ISCHILD))

                - show('male students', count(MALE and LOWER_SECONDARY_EDU))

#                - show('expr wh missing parenthesis', count(age < 15 & eduach == 2))
                # equivalent to count(age < (15 & eduach) == 2)
                # equivalent to count((age < (15 & eduach)) *and* ((15 & eduach) == 2))
                # calls __nonzero__ on the first part (age < (15 & eduach))
                - show(groupby(eduach, gender))

            compute_agegroup:
                - agegroup: if(age < 50, 5 * trunc(age / 5), 10 * trunc(age / 10))

            test_align:
                - num_all: count()
                - num_women: count(not gender)
                - num_men: count(gender)

                # manual alignment on an integer column
                # -------------------------------------
                - int_aligned: align(age,
                                     expressions=[gender],
                                     possible_values=[[False, True]],
                                     proportions=[0.1, 0.2])
                - num_aligned: count(int_aligned)
                - num_aligned_women: count(int_aligned and not gender)
                - num_aligned_men: count(int_aligned and gender)
                - assertTrue(num_aligned_women - 0.1 * num_women < 1.0)
                - assertTrue(num_aligned_men - 0.2 * num_men < 1.0)
                - assertEqual(num_aligned_women + num_aligned_men, num_aligned)

                # check that older individuals are taken first
                - assertTrue(max(age, filter=gender and not int_aligned)
                             <=
                             min(age, filter=gender and int_aligned))
                - assertTrue(max(age, filter=not gender and not int_aligned)
                             <=
                             min(age, filter=not gender and int_aligned))

                # manual alignment on a float column (with nan)
                # ---------------------------------------------
                - nan_age: if(age < 10, nan, age * 1.0)
                - assertEqual(count(nan_age != nan_age), count(age < 10))
                - float_aligned: align(nan_age,
                                       expressions=[gender],
                                       possible_values=[[False, True]],
                                       proportions=[0.1, 0.2])
                - num_aligned: count(float_aligned)
                - num_aligned_women: count(float_aligned and not gender)
                - num_aligned_men: count(float_aligned and gender)

                - assertTrue(num_aligned_women - 0.1 * num_women < 1.0)
                - assertTrue(num_aligned_men - 0.2 * num_men < 1.0)
                - assertEqual(num_aligned_women + num_aligned_men, num_aligned)

                # check that nan are chosen first
                # we have two different scenarii:
                # 1) we have more "nan" than we need
                #    => we check that all taken are "nan"
                # 2) or we have less "nan" than we need
                #    => we check that all "nan" are taken / aligned
                # and we have to check separately for men and women

                - isnan: nan_age != nan_age

                # women

                # more than 10% women are "nan"
                - morenan: count(not gender and isnan) > num_women * 0.1
                # we use min as a lesser all()
                - all_taken_nan: min(isnan, filter=not gender and float_aligned)
                - all_nan_taken: min(float_aligned,
                                     filter=not gender and isnan)
                - assertTrue(if(morenan, all_taken_nan, all_nan_taken))

                # men

                # more than 20% men are "nan"
                - morenan: count(gender and isnan) > num_men * 0.2
                - all_taken_nan: min(isnan, filter=gender and float_aligned)
                - all_nan_taken: min(float_aligned, filter=gender and isnan)

                - assertTrue(if(morenan, all_taken_nan, all_nan_taken))

                # manual alignment with a constant
                # --------------------------------
                - const_aligned: align(False, filter=age < 10,
                                       expressions=[gender],
                                       possible_values=[[False, True]],
                                       proportions=[0.1, 0.2])
                - num_aligned: count(const_aligned)
                - num_aligned_women: count(const_aligned and not gender)
                - num_aligned_men: count(const_aligned and gender)

                - assertTrue(num_aligned_women - 0.1 * num_women < 1.0)
                - assertTrue(num_aligned_men - 0.2 * num_men < 1.0)
                - assertEqual(num_aligned_women + num_aligned_men, num_aligned)

                # check that individuals with higher ids are chosen first
                - assertTrue(max(id, filter=gender and (age < 10) and
                                               not const_aligned)
                             <=
                             min(id, filter=gender and const_aligned))
                - assertTrue(max(id, filter=not gender and (age < 10) and
                                               not const_aligned)
                             <=
                             min(id, filter=not gender and const_aligned))

                # manual alignment with no score
                # ------------------------------
                - none_aligned: align(filter=age < 10,
                                      expressions=[gender],
                                      possible_values=[[False, True]],
                                      proportions=[0.1, 0.2])
                - num_aligned: count(none_aligned)
                - num_aligned_women: count(none_aligned and not gender)
                - num_aligned_men: count(none_aligned and gender)

                - assertTrue(num_aligned_women - 0.1 * num_women < 1.0)
                - assertTrue(num_aligned_men - 0.2 * num_men < 1.0)
                - assertEqual(num_aligned_women + num_aligned_men, num_aligned)

                # check that individuals with higher ids are chosen first
                - assertTrue(max(id, filter=gender and (age < 10) and
                                               not none_aligned)
                             <=
                             min(id, filter=gender and none_aligned))
                - assertTrue(max(id, filter=not gender and (age < 10) and
                                               not none_aligned)
                             <=
                             min(id, filter=not gender and none_aligned))

                # manual alignment with individuals in missing categories
                # -------------------------------------------------------

                - miss_aligned: align(filter=id < 100,
                                      expressions=[20 * trunc(age / 20)],
                                      possible_values=[[0, 20, 60, 80, 100]],
                                      proportions=[0.1, 0.1, 0.1, 0.1, 0.1])
                - num_aligned: count(miss_aligned)
                - assertTrue(num_aligned - 0.1 * num_all < 1.0)

                # alignment with an implicit filter
                # ---------------------------------

                - dead1: if(gender,
                            align(take=age > 95, leave=ISCHILD,
                                  fname='al_p_dead_m.csv'),
                            align(take=age > 95, leave=ISCHILD,
                                  fname='al_p_dead_f.csv'))

                - assertEqual(count(not dead1 and (age > 95)), 0)
                - assertEqual(count(dead1 and ISCHILD), 0)

                # 3d alignment (gender, age, period)
                # ----------------------------------
                - dead2: align(take=age > 95, leave=ISCHILD,
                               fname='al_p_dead.csv')

                - assertTrue(count(dead1 != dead2) <= 105)

                # 2d alignment with period not last
                # ---------------------------------
                - percent_f: if(period <= 2002, 0.2,
                             if(period <= 2003, 0.3, 0.4))
                - percent_m: percent_f + 0.1
                - aligned: align(fname='al_p_period_notlast.csv')

                - theoric_aligned_f: trunc(count(not gender) * percent_f)
                - theoric_aligned_m: trunc(count(gender) * percent_m)
                - diff_f: count(aligned and not gender) - theoric_aligned_f
                - diff_m: count(aligned and gender) - theoric_aligned_m
                - assertTrue((0 <= diff_f) and (diff_f <= 1))
                - assertTrue((0 <= diff_m) and (diff_m <= 1))
                - show('diff_f', diff_f, 'diff_m', diff_m)

                # 1d alignment (period)
                # ---------------------
                - period_only: align(fname='al_p_period_only.csv')
                - num_aligned: count(period_only)
                - target_percent: if(period == 2002, 0.2,
                                  if(period == 2003, 0.3,
                                  0.4))
                - assertTrue(num_aligned - target_percent * num_all < 1.0)

                # 1d alignment (other than period)
                # --------------------------------
                - by_gender: align(fname='al_p_one_dim.csv')

                - num_aligned: count(by_gender)
                - num_aligned_women: count(by_gender and not gender)
                - num_aligned_men: count(by_gender and gender)

                - assertTrue(num_aligned_women - 0.2 * num_women < 1.0)
                - assertTrue(num_aligned_men - 0.3 * num_men < 1.0)
                - assertEqual(num_aligned_women + num_aligned_men, num_aligned)

                # align using a temporary variable
                - temp: age + 1

                # these do not produce exactly the same values because of the
                # way we correct for "fractional persons" with a probability of
                # adding one person. However the difference should be <= than
                # the number of alignment categories.
                - var_aligned: align(fname='al_p_dead_m.csv')
                - temp_aligned: align(fname='al_p_temp.csv')
                - expr_aligned: align(fname='al_p_dead_m.csv',
                                      expressions=[age + 1 - (age + 1) / (age + 1), period])
                - assertTrue(count(temp_aligned != var_aligned) <= 105)
                - assertTrue(count(expr_aligned != var_aligned) <= 105)

                # fixed proportion
                # ----------------
                - fixed_percent_aligned: align(proportions=0.1)
                - num_aligned: count(fixed_percent_aligned)
                - assertTrue(abs(num_aligned - trunc(num_all * 0.1)) <= 1)

                # expr proportion
                # ---------------
                - percent: if(period == 2002, 0.1, 0.2)
                - expr_percent_aligned: align(proportions=percent)
                - num_aligned: count(expr_percent_aligned)
                - target_num: if(period == 2002,
                                 trunc(0.1 * num_all),
                                 trunc(0.2 * num_all))
                - assertTrue(abs(num_aligned - target_num) <= 1)

                # expr ndarray
                # ------------

                # compute % of men for each age
                # Note that we cannot use groupby(age, filter=gender) because
                # in that case we might have age categories missing whereas
                # we want them to be empty instead.
                - men_by_age: groupby(age, expr=count(gender))
                - men_prop_by_age: men_by_age / groupby(age)

                - expr_ndarray_aligned: align(proportions=men_prop_by_age)
                - num_aligned: count(expr_ndarray_aligned)
                # this is correct (and not modulo 1 for each category like
                # other alignment tests) because for each age:
                # expected = len(member_indices) * proportion
                # where len(member_indices) = count(age==x)
                #                             count(age==x and gender)
                #   and proportion          = ---------------------------
                #                             count(age==x)
                #            count(age==x) * count(age==x and gender)
                # expected = ------------------------------------------------
                #            count(age==x)
                #          = count(age==x and gender)
                # and thus expected == int(expected)
                - assertEqual(num_aligned, count(gender))
                - assertEqual(groupby(age, filter=expr_ndarray_aligned),
                              groupby(age, filter=gender))

            test_align_abs:
                - num_all: count()
                - num_women: count(not gender)
                - num_men: count(gender)

                # manual alignment on an integer column
                # -------------------------------------
                - int_aligned: align_abs(age,
                                         [10, 20],
                                         expressions=[gender],
                                         possible_values=[[False, True]])
                - assertEqual(count(int_aligned and not gender), 10)
                - assertEqual(count(int_aligned and gender), 20)
                - assertEqual(count(int_aligned), 30)

                # check that older individuals are taken first
                - assertTrue(max(age, filter=gender and not int_aligned)
                             <=
                             min(age, filter=gender and int_aligned))
                - assertTrue(max(age, filter=not gender and not int_aligned)
                             <=
                             min(age, filter=not gender and int_aligned))

                # manual alignment with constant need
                # -----------------------------------
                - aligned: align_abs(age, 10)
                - assertEqual(count(aligned), 10)

                # manual alignment with expr need
                # -------------------------------
                # count(age < 5) is just a number to match, we align over the
                # whole population (ie we do not have a filter)
                - aligned: align_abs(age, count(age < 5))
                - assertEqual(count(aligned), count(age < 5))

                # manual alignment with tuple of exprs need
                # -----------------------------------------
                - aligned: align_abs(age,
                                     (count(not gender and age > 18),
                                      count(gender and age > 20)),
                                     expressions=[gender],
                                     possible_values=[[False, True]])
                - assertEqual(count(aligned and not gender),
                              count(not gender and age > 18))
                - assertEqual(count(aligned and gender),
                              count(gender and age > 20))

                # external file
                # -------------
                - by_gender: align_abs(0, 'al_p_absolute.csv')

                - assertEqual(count(by_gender), 50)
                - assertEqual(count(by_gender and not gender), 20)
                - assertEqual(count(by_gender and gender), 30)

                # external file, overridden expressions
                # -------------------------------------
                - by_gender: align_abs(0, 'al_p_absolute.csv',
                                       expressions=[not gender])

                - assertEqual(count(by_gender), 50)
                - assertEqual(count(by_gender and not gender), 30)
                - assertEqual(count(by_gender and gender), 20)

                # external file, overridden possible_values
                # -----------------------------------------
                - by_gender: align_abs(0, 'al_p_absolute.csv',
                                       possible_values=[[True, False]])

                - assertEqual(count(by_gender), 50)
                - assertEqual(count(by_gender and not gender), 30)
                - assertEqual(count(by_gender and gender), 20)

            test_align_abs_sidewalk:
                - num_all: count()
                - num_women: count(not gender)
                - num_men: count(gender)

                # manual alignment on an integer column
                # -------------------------------------
                - int_aligned: align_abs(logistic(age),
                                         [10, 20],
                                         expressions=[gender],
                                         possible_values=[[False, True]],
                                         method='sidewalk')
                - assertEqual(count(int_aligned and not gender), 10)
                - assertEqual(count(int_aligned and gender), 20)
                - assertEqual(count(int_aligned), 30)

                # manual alignment with constant need
                # -----------------------------------
                - aligned: align_abs(logistic(age), 10, method='sidewalk')
                - assertEqual(count(aligned), 10)

                # manual alignment with expr need
                # -------------------------------
                # count(age < 5) is just a number to match, we align over the
                # whole population (ie we do not have a filter)
                - aligned: align_abs(logistic(age), count(age < 5),
                                     method='sidewalk')
                - assertEqual(count(aligned), count(age < 5))

                # manual alignment with tuple of exprs need
                # -----------------------------------------
                - aligned: align_abs(logistic(age),
                                     (count(not gender and age > 18),
                                      count(gender and age > 20)),
                                     expressions=[gender],
                                     possible_values=[[False, True]],
                                     method='sidewalk')
                - assertEqual(count(aligned and not gender),
                              count(not gender and age > 18))
                - assertEqual(count(aligned and gender),
                              count(gender and age > 20))

                # external file
                # -------------
                - by_gender: align_abs(logistic(age), 'al_p_absolute.csv',
                                       method='sidewalk')

                - assertEqual(count(by_gender), 50)
                - assertEqual(count(by_gender and not gender), 20)
                - assertEqual(count(by_gender and gender), 30)

                # external file, overridden expressions
                # -------------------------------------
                - by_gender: align_abs(logistic(age), 'al_p_absolute.csv',
                                       expressions=[not gender],
                                       method='sidewalk')

                - assertEqual(count(by_gender), 50)
                - assertEqual(count(by_gender and not gender), 30)
                - assertEqual(count(by_gender and gender), 20)

                # external file, overridden possible_values
                # -----------------------------------------
                - by_gender: align_abs(logistic(age), 'al_p_absolute.csv',
                                       possible_values=[[True, False]],
                                       method='sidewalk')

                - assertEqual(count(by_gender), 50)
                - assertEqual(count(by_gender and not gender), 30)
                - assertEqual(count(by_gender and gender), 20)

            test_extexpr:
                - value: extexpr('regr_test_1d.csv')
                - assertEqual(value, eduach * 0.3 + 0.2 * age + 0.1)

            test_logit_score:
                - seed(0)
                - result: logit_score(0.0)
                - seed(0)
                - assertEqual(result, uniform())

                - seed(0)
                - result: logit_score(0.5)
                - seed(0)
                - epsilon: logit(uniform())
                - assertEqual(result, logistic(0.5 - epsilon))

                - seed(0)
                - result: logit_score('regr_test_1d.csv')
                - seed(0)
                - expr: eduach * 0.3 + 0.2 * age + 0.1
                - assertEqual(result, logit_score(expr))
                - assertEqual(result, logistic(expr - epsilon))

            test_logit_regr:
                # equivalent to uniform() > 0.5
                - simple: logit_regr(0.0)
                - fixed_percent: logit_regr(0.0, align=0.5)
                - with_file: logit_regr(0.0, align='al_p_one_dim.csv')

                - with_coef_file: logit_regr('regr_test_1d.csv')
                - with_both_file: logit_regr('regr_test_1d.csv',
                                             align='al_p_one_dim.csv')

            test_cont_regr:
                - show("expr only")
                # -----------------
                - assertEqual(cont_regr(2.4 + 0.22 * age),
                              2.4 + 0.22 * age)

                - show("explicit filter")
                # -----------------------
                - value: cont_regr(2.4 + 0.22 * age, filter=gender)
                # we can't use assertEqual(value, xxx) because arrays with nans
                # do not compare equal
                - check: if(gender,
                            value == 2.4 + 0.22 * age,
                            value != value)
                - assertTrue(all(check))

                - show("implicit filter")
                # -----------------------
                - assertEqual(if(gender, cont_regr(2.4 + 0.22 * age), 42.0),
                              if(gender, 2.4 + 0.22 * age, 42.0))

                - show("both implicit and explicit filter")
                # -----------------------------------------
                - value: if(gender,
                            cont_regr(2.4 + 0.22 * age, filter=age > 20),
                            42.0)
                - check: if(gender,
                            if(age > 20,
                               value == 2.4 + 0.22 * age,
                               value != value),
                            value == 42.0)
                - assertTrue(all(check))

                - show("error_var")
                # -----------------
                - err: normal()
                - assertEqual(cont_regr(2.4 + 0.22 * age, error_var='err'),
                              2.4 + 0.22 * age + err)

                - show("mult")
                # ------------
                - value: cont_regr(2.4 + 0.22 * age, mult=2)
                # this should yield a simple normal random distribution
                - check: (value - (2.4 + 0.22 * age)) / 2

                # the average of a normal is mu (=0)
                - mu: 0
                - assertTrue(abs(mu - avg(check)) < 0.1)
                # the stddev of a normal is sigma (=1)
                - sigma: 1
                - assertTrue(abs(sigma - std(check)) < 0.1)

                - show("both mult and filter (issue 153)")
                # ----------------------------------------

                - value: cont_regr(age, mult=0.5, filter=gender)
                - assertTrue(all(value != value, filter=not gender))
                # this should yield a simple normal random distribution
                - check: (value - age) / 0.5

                # the average of a normal is mu (=0)
                - mu: 0
                - assertTrue(abs(mu - avg(check, filter=gender)) < 0.1)
                # the stddev of a normal is sigma (=1)
                - sigma: 1
                - assertTrue(abs(sigma - std(check, filter=gender)) < 0.1)

            test_log_regr:
                # expr only
                - assertEqual(log_regr(2.4 + 0.22 * age),
                              exp(2.4 + 0.22 * age))

                # with explicit filter
                - value: log_regr(2.4 + 0.22 * age, filter=gender)
                # we can't use assertEqual(value, xxx) because arrays with nans
                # do not compare equal
                - check: if(gender,
                            value == exp(2.4 + 0.22 * age),
                            value != value)
                - assertEqual(count(check), count())

                # with implicit filter
                - assertEqual(if(gender, log_regr(2.4 + 0.22 * age), 42),
                              if(gender, exp(2.4 + 0.22 * age), 42))

                # with both implicit and explicit filter
                - value: if(gender,
                            log_regr(2.4 + 0.22 * age, filter=age > 20),
                            42.0)
                - check: if(gender,
                            if(age > 20,
                               value == exp(2.4 + 0.22 * age),
                               value != value),
                            value == 42.0)
                - assertEqual(count(check), count())

                # with error_var
                - err: normal()
                - assertEqual(log_regr(2.4 + 0.22 * age, error_var='err'),
                              exp(2.4 + 0.22 * age + err))

                # with mult
                - value: log_regr(2.4 + 0.22 * age, mult=2)
                # this should yield a simple normal random distribution
                - check: (log(value) - (2.4 + 0.22 * age)) / 2

                # the average of a normal is mu (=0)
                - mu: 0
                - assertTrue(abs(mu - avg(check)) < 0.1)
                # the stddev of a normal is sigma (=1)
                - sigma: 1
                - assertTrue(abs(sigma - std(check)) < 0.1)

#            test_uninitialized_var:
#                - result: uninitialized_var

            set_uninitialized_var:
                - uninitialized_var: True

            test_new:
                # with no filter nor number
                - pop: count()
                - new_id: new('person', age=999)
                - assertEqual(count(), 2 * pop)
                - assertEqual(count(age == 999), pop)
                - remove(age == 999)
                - assertEqual(count(), pop)

                # with number
                - new_id: new('person', number=10, age=999)
                - assertEqual(count(), pop + 10)
                - assertEqual(count(age == 999), 10)
                - remove(age == 999)
                - assertEqual(count(), pop)

                # with explicit filter
                - givebirth: not gender and (age >= 16) and (age <= 50)
                - new_id: new('person', filter=givebirth and partner_id != -1,
                              age=0,
                              partner_id=-1,
                              hh_id=hh_id,
                              m_id=id,
                              f_id=partner.id,
                              eduach=choice([2, 3, 4], [0.40, 0.35, 0.25]),
                              gender=choice([True, False], [0.51, 0.49]))

                # with implicit filters
                # unknown father when the mother is < 25 years old (even if
                # she has a partner, so that we can differentiate them.
                - new_id: if(givebirth,
                             if(age < 25,
                                new('person',
                                    age=0,
                                    partner_id=-1,
                                    hh_id=hh_id,
                                    m_id=id,
                                    f_id=-1,
                                    eduach=choice([2, 3, 4], [0.40, 0.35, 0.25]),
                                    gender=choice([True, False], [0.51, 0.49])),
                                new('person',
                                    age=0,
                                    partner_id=-1,
                                    hh_id=hh_id,
                                    m_id=id,
                                    f_id=partner.id,
                                    eduach=choice([2, 3, 4], [0.40, 0.35, 0.25]),
                                    gender=logit_regr(0.0))),
                             -1)

                # both implicit and explicit filters
                - new_id: if(givebirth,
                             new('person', filter=partner_id != -1,
                                 age=0,
                                 partner_id=-1,
                                 hh_id=hh_id,
                                 m_id=id,
                                 f_id=partner.id,
                                 eduach=choice([2, 3, 4], [0.40, 0.35, 0.25]),
                                 gender=choice([True, False], [0.51, 0.49])),
                             -1)

            test_o2m:
                # count
                - nch: children.count()
                - assertEqual(sum(nch), count(mother.id != -1))

                - nch_012: children.count(age <= 12)
                - assertTrue(all(nch_012 <= nch))

                # sum
                - ch_012_age_sum: children.sum(age, age <= 12)
                - ch_012_age2_sum: children.sum(age * 2, age <= 12)
                - assertEqual(ch_012_age2_sum, ch_012_age_sum * 2)

                # with a scalar
                - assertEqual(children.sum(10), nch * 10)

                # avg
                - ch_012_age_avg: children.avg(age, age <= 12)
                - assertNanEqual(ch_012_age_avg, ch_012_age_sum / nch_012)

                # min, max
                - ch_minage: children.min(age)
                - ch_maxage: children.max(age)
                - assertTrue(all(ch_minage <= ch_maxage))
                - assertTrue(sum(ch_minage) < sum(ch_maxage))

                # test that if there is nobody satisfying the filter, it gets
                # the missing value for that type
                - assertEquiv(children.min(age, age > 1000), -1)
                - all_nan: children.min(float_field1, age > 1000)
                - assertTrue(all(all_nan != all_nan))


            test_mixed_links:
                # multi-level
                - assertEqual(partner.partner.age,
                              if(partner_id != -1, age, -1))
                - assertTrue(all(mother.partner.age == father.age,
                                 filter=mother.partner_id == f_id))

                # get
                - assertTrue(all(household.id + 1 == household.get(id + 1),
                                 filter=hh_id != -1))

                # m2o + o2m
                - persons_in_hh: household.get(persons.count())
                - highedu_in_hh: household.get(persons.count(eduach == 4))
                - loweredu_in_hh: household.get(persons.count(eduach < 4))
                - assertEqual(highedu_in_hh + loweredu_in_hh, persons_in_hh)

                # m2o + o2m with filter
                - age_oldest_child: household.get(persons.max(age, age < 18))
                - age_youngest_child: household.get(persons.min(age, age < 18))
                - assertTrue(all(age_oldest_child >= age_youngest_child))

                # m2o + m2o + o2m
                - hh_per_region: household.region.get(households.count())
                - assertTrue(all(hh_per_region > 0))

                # long link chain
                - long: partner.partner.household.region.get(households.count())
                - assertTrue(all(long == hh_per_region,
                                 filter=partner_id != -1))

                # two links using the same column
                - hh_count: household.get(persons.count())
                - hh2_count: household_bis.get(persons.count())
                - assertEqual(hh_count, hh2_count)

#            test_extra_comma:
#                - show('test extra colon'),

             # commented because it raises an exception
#            test_predictor:
#                predictor: plop
#                expr: age

            test_clone:
                - count95: count(age == 95)
                - total: count()
                - clone(filter = age == 95,
                        f_id = id,
                        m_id = id)
                - assertEqual(count(), total + count95)
                - isclone: f_id != -1 and f_id == m_id
                - assertEqual(count(isclone), count95)
                - assertTrue(all(age == 95, filter=isclone))
                - remove(isclone)
                - assertEqual(count(), total)

            marriage:
                - married: partner_id != -1

                - to_marry: (age >= 18) and (age <= 90) and not married
                - avg_age_men: avg(age, filter=to_marry and gender)
                - difficult_match: if(to_marry and not gender,
                                      abs(age - avg_age_men),
                                      nan)
                - workless: not work
                # Note that using links in the score expression slows things
                # down a lot. See https://github.com/liam2/liam2/issues/128.
                - partner_id:
                    if(to_marry,
                       matching(set1filter=not gender,
                                set2filter=gender,
                                score=- 0.4893 * other.age
                                      + 0.0131 * other.age ** 2
                                      - 0.0001 * other.age ** 3
                                      + 0.0467 * (other.age - age)
                                      - 0.0189 * (other.age - age) ** 2
                                      + 0.0003 * (other.age - age) ** 3
                                      - 0.9087 * (other.work and workless)
                                      - 1.3286 * (other.workless and not workless)
                                      - 0.6549 * (other.work and work)
                                      - 0.7939 * ((other.eduach == 3) and TERTIARY_EDU)
                                      - 1.4128 * ((other.eduach == 2) and TERTIARY_EDU)
                                      - 0.8984 * ((other.eduach == 4) and UPPER_SECONDARY_EDU)
                                      - 1.5530 * ((other.eduach == 4) and LOWER_SECONDARY_EDU)
                                      - 0.5451 * ((other.eduach == 2) and LOWER_SECONDARY_EDU)
                                      + 0.0015 * abs(household.num_persons - other.household.num_persons),
                                orderby=difficult_match),
                       partner_id)

                - just_married: to_marry and (partner_id != -1)

                - newhousehold: new('household', filter=just_married and not gender,
                                    start_period=period)
                - hh_id: if(just_married,
                            if(gender, partner.newhousehold, newhousehold),
                            hh_id)

            test_compound:
                - assertEqual(max(min(age, 10)), 10)
                - assertEqual(min(max(age, 20)), 20)

            test_lag:
                - global: show(MINR)
                - global_t: show(MINR[period])

                - lagglobal: show(lag(MINR))
                - lagglobal_period: show(lag(MINR[period]))
                - lagglobal_attr: show(lag(MINR.shape))
                - global_t_1: show(MINR[period - 1])

                - global_t_age: show(MINR[period - age])
                - lagglobal_expr: show(lag(MINR, min(age) + 1))

                # does not work yet. It needs the context to accept a vector
                # of periods instead of a single period
#                - lagglobal_expr_multi: show(lag(MINR, age))

                - lag_age_subscript: show(lag(age[0]))

                - lagavg: show(lag(avg(age)))
                - avglag: show(avg(lag(age)))

                # this fails if we cloned adults: they are missing in last
                # period but have an age != 0 this period
                - assertEqual(lag(age, missing=0), if(age == 0, 0, age - 1))

                - num_birth: count(age == 0)
                # fails with clones
                - assertEqual(count(lag(age) == -1), num_birth)
                - assertEqual(count(lag(age, missing=0) == -1), 0)

                - num1yearold: count(age == 1)
                - assertEqual(count(lag(age, missing=0) == 0),
                              num1yearold + num_birth)

                - assertEqual(lag(age, 2), lag(lag(age)))

                - prev_male: count(lag(MALE))
                - assertEqual(prev_male, count(MALE) - count(age == 0 and MALE))

                - prev_newborns: lag(count(age == 0))
                - assertEqual(prev_newborns, count(age == 1))

                # link in a lag
                # first make sure couples of last period still hold
                - assertTrue(all(partner_id != -1, filter=lag(partner_id) != -1))
                - prev_p_age1: lag(partner.age)
                - prev_p_age2: if(lag(partner_id) != -1, partner.age - 1, -1)
                - assertEqual(prev_p_age1, prev_p_age2)

                # this tests whether id2rownum works correctly for lags of more
                # than one period
                - prev_p_age: lag(partner.age, 2)

                # for clones lag(age, 2) is -1, even if the parent of the clone
                # is alive in period - 2
                - cloned: (m_id == f_id) and (m_id != -1)
#                - assertEqual(if(cloned,
#                                 age - 2,
#                                 lag(age, 2)),
#                              if(period > 2002,
#                                 if(age >= 2, age - 2, -1),
#                                 -1))
                # FIXME: this fails (see issue #146)
                #- g: groupby(agegroup, gender, expr=count(lag(TERTIARY_EDU)))

            test_lag_o2m:
                # this mostly tests that DiskBackedArrays work as expected
                - past_nch: lag(children.count(), 2)
                # this does not test much but I cannot think of anything more
                # precise that is guaranteed to be True
                - assertTrue(all(past_nch >= -1))
                - assertTrue(all(past_nch < 50))

            test_value_for_period:
                # period is a constant
                - assertEqual(value_for_period(MINR, 2005), 13620.2)
                - assertEqual(value_for_period(age, 2001)[0], 24)

                # period is a scalar expression
                - assertEqual(value_for_period(age, period - 1), lag(age))

            test_duration:
                - show("age > 10", duration(age > 10))
                - show("max(d, 2)", max(duration(age > 10), 2))

                # with a simple boolean variable
                # modify work so that it is not constant for all periods
                - work: choice([False, True])
                # this is just a way to save the work variable
                - work_backup: work and work
                - dur_work: duration(work)
                # check that work was not modified (used to be the case)
                - assertEqual(work, work_backup)
                # check that dur_work is correct
                - assertEqual(dur_work == 0, not work)
                - assertEqual(dur_work == 1, work and not lag(work))
                - assertEqual(dur_work == 2,
                              work and lag(work) and not lag(work, 2))
                - assertEqual(dur_work > 2,
                              work and lag(work) and lag(work, 2))

            test_dump_init:
                - empty_file: csv(fname='empty_file.csv')
                - one_line_header: csv('period', 'id', 'age',
                                       fname='person_ages.csv')
                - two_line_header: csv(['average age', '/'],
                                       ['average age', 'gini'],
                                       fname='person_age_aggregates.csv')

#            test_h5:
#                # mode='a', append=False: replace table in existing file
#                                          (default)
#                # mode='a', append=True: append to existing table
#                                         (append=True implies mode='a')
#                # mode='w': replace the whole file
#                # period is currently stored in array, so we can skip
#                # temporaries and still have it
#                - h5(dump(temporaries=False),
#                     fname='persons.h5', node="/entities/person", append=True)
#                # node defaults to "/entities/{entity}"
#                - h5(dump(), fname='persons.h5', append=True)
#                # fname defaults to output/file
#                - h5(dump(), append=True)
#                # I would be nice to also have a builtin method that does
#                # not need to be defined (something like "__store__"), which
#                # would be equivalent to the current Entity.store_period_data:
#                - h5(dump(temporaries=False), append=True)

            test_dump:
                - expr: csv(dump(gender, age, partner_id, partner.age),
                            suffix='partner_ages')
                - full: csv(dump(), suffix='full')
                - twodumps: csv(dump(gender, age, filter=not gender),
                                'and now something completely different',
                                dump(gender, age, filter=gender),
                                suffix='split_ages')
                # no fname nor suffix
                - csv(dump(age))
                - fname: csv(dump(age), fname='person_ages_{period}.csv')
                # append
                - csv(dump(period, id, age, filter=id < 10, header=False),
                      fname='person_ages.csv', mode='a')

                # limit only
                - csv(dump(period, id, age, limit=10), fname='dump_limit.csv')
                # limit and filter (more statisfying the filter than limit)
                - csv(dump(period, id, age, filter=id >= 10, limit=10),
                      fname='dump_limit.csv', mode='a')
                # limit and filter (more statisfying the filter than limit)
                - csv(dump(period, id, age, filter=id < 5, limit=10),
                      fname='dump_limit.csv', mode='a')

                # test show
                - show(dump(gender, age, filter=id < 10))
                # aggregate and filter (0.6 * is important, otherwise we don't
                # get a 0-d ndarray back, which was the cause of a bug)
                - median_age: 0.6 * median(age)
                - csv(dump(age, avg(age), age > avg(age), median_age,
                           filter=id < 10),
                      suffix='aggregate_filter')
                # dump with no row
                - csv(dump(filter=period == 2100), suffix='norow_scalarfilter')
                - csv(dump(filter=age > 150), suffix='norow_arrayfilter')

            test_csv:
                - show("single expr")
                - csv(avg(age), fname='person_age_aggregates.csv', mode='a')

                - show("single expr with (useless) assign")
                - expr: csv(avg(age),
                            fname='person_age_aggregates.csv', mode='a')

                - show("several exprs")
                - csv(avg(age), gini(age),
                      fname='person_age_aggregates.csv', mode='a')

                - show("empty groupby")
                - csv(groupby(gender, filter=age > 200))

            test_remove:
                - assertTrue(all(partner.partner.id == id,
                                 filter=partner_id != -1))
                - to_remove: age >= 100

                # break links
                - partner_id: if(partner.to_remove, -1, partner_id)
                - f_id: if(father.to_remove, -1, f_id)
                - m_id: if(mother.to_remove, -1, m_id)

                - num_to_remove: count(to_remove)
                - total: count()
                - remove(to_remove)
                - assertTrue(all(0 <= age and age <= 99))
                - assertTrue(all(not to_remove))
                - assertEqual(count(), total - num_to_remove)
                - assertTrue(all(partner.partner.id == id,
                                 filter=partner_id != -1))

            test_uniform:
                - u: uniform()
                - assertEqual(u.__len__(), count())
                - assertTrue(all(0.0 <= u and u < 1.0))

                - u: uniform(size=200)
                - assertEqual(u.__len__(), 200)

                - u: uniform(filter=gender)
                - assertTrue(all(0.0 <= u and u < 1.0, filter=gender))
                # nan outside the filter
                - assertTrue(all(u != u, filter=not gender))

            test_otherrandom:
                - g: gumbel()
                - g: gumbel(filter=gender)
                # nan outside the filter
                - assertTrue(all(g != g, filter=not gender))
                - p: poisson()
                - assertTrue(all(p >= 0))
                - p: poisson(filter=gender)
                - assertTrue(all(p >= 0, filter=gender))
                - assertTrue(all(p == -1, filter=not gender))
                - mn: multivariate_normal([0, 0], [[1.5, 1], [1, 1.5]])
                - assertEqual(mn.shape, (count(), 2))

            test_all:
                # scalars
                - assertTrue(all(True))
                - assertFalse(all(False))
                # vectors
                - assertTrue(all(id >= 0))
                - assertFalse(all(id < 0))
                - assertFalse(all(id > 100))
                # with a filter
                - assertTrue(all(id >= 0, filter=MALE))
                - assertFalse(all(id < 0, filter=MALE))
                - assertFalse(all(id > 100, filter=MALE))
                - assertTrue(all(MALE, filter=MALE))
                - assertFalse(all(FEMALE, filter=MALE))

            test_any:
                # scalars
                - assertTrue(any(True))
                - assertFalse(any(False))
                # vectors
                - assertTrue(any(id >= 0))
                - assertFalse(any(id < 0))
                - assertTrue(any(id > 100))
                # with a filter
                - assertTrue(any(id >= 0, filter=MALE))
                - assertFalse(any(id < 0, filter=MALE))
                - assertTrue(any(id > 100, filter=MALE))
                - assertTrue(any(MALE, filter=MALE))
                - assertFalse(any(FEMALE, filter=MALE))

            test_count:
                # simple
                - population: count()
                # not very useful but I could not think of something better
                - assertTrue(population >= 0)

                # with a filter
                - qshow(count(MALE))
                - qshow(count(FEMALE))
                - assertEqual(count(MALE) + count(FEMALE), population)
                - assertEqual(count(MALE) + count(FEMALE), population)

            test_sum:
                # simple
                - population_age: sum(age)
                # explicit filter
                - males_age: sum(age, filter=MALE)
                - assertEqual(males_age, sum(age * MALE))
                - females_age: sum(age, filter=FEMALE)
                - qshow(FEMALE)
                - qshow(sum(FEMALE))
                - qshow(age * FEMALE)
                - qshow(sum(age * FEMALE))
                - assertEqual(females_age, sum(age * FEMALE))
                - assertEqual(males_age + females_age, population_age)

                # implicit/contextual filter
                # assign to each man the sum of men ages and to each woman
                # the sum of women ages
                - filtered: if(MALE, sum(age), sum(age))
                - assertEqual(count(filtered == males_age),
                              count(MALE))
                - assertEqual(count(filtered == females_age),
                              count(FEMALE))

                # both implicit and explicit filter
                # assign to each man the sum of men ages and to each woman
                # the sum of women ages
                - age_men_10plus: sum(age, filter=MALE and age >= 10)
                - age_women_20plus: sum(age, filter=FEMALE and age >= 20)
                - test_value: if(MALE, sum(age, filter=age >= 10),
                                       sum(age, filter=age >= 20))
                - assertEqual(count(test_value == age_men_10plus),
                              count(MALE))
                - assertEqual(count(test_value == age_women_20plus),
                              count(FEMALE))

                # nested contextual filter (this is more of a test of nested
                # contextual filters than sum but it makes more sense to
                # have it here anyway)
                - teen: age >= 10 and age < 20
                - test: if(MALE,
                           if(teen, sum(age), sum(age)),
                           sum(age))
                - male_teens_age: sum(age, MALE and teen)
                - male_other_age: sum(age, MALE and not teen)
                - assertEqual(count(test == male_teens_age),
                              count(MALE and teen))
                - assertEqual(count(test == male_other_age),
                              count(MALE and not teen))
                - assertEqual(count(test == females_age),
                              count(FEMALE))

                # with missing
                - assertEqual(sum([1, -1, 2]), 3)
                - assertEqual(sum([1.0, nan, 2.0]), 3.0)

                # with missing but skip_na=False
                - assertEqual(sum([1, -1, 2], skip_na=False), 2)
                - withnan: sum([1.0, nan, 2.0], skip_na=False)
                # fails with numba
#                - assertTrue(withnan != withnan)
                - assertTrue(not (withnan == withnan))

                # with missing and filter
                - assertEqual(sum(if(age > 10, -1, age), filter=gender),
                              sum(age, filter=age <= 10 and gender))
                - f_age: age * 1.0
                - assertEqual(sum(if(age > 10, nan, f_age), filter=gender),
                              sum(f_age, filter=age <= 10 and gender))

                # bool expr
                - sum_bool: sum([False, True, True])
                - assertEqual(sum_bool, 2)

                # scalar
                # currently fails
#                - assertEqual(sum(2), 2 * count())
                - assertEqual(sum(2, filter=MALE), 2 * count(MALE))

            test_avg:
                # simple
                - assertEqual(avg(age), sum(age) / count())

                # explicit filter
                - assertEqual(avg(age, filter=MALE),
                              sum(age, filter=MALE) / count(MALE))
                - assertEqual(avg(age, filter=FEMALE),
                              sum(age, filter=FEMALE) / count(FEMALE))

                # with missing
                - assertEqual(avg([1.0, nan, 3.0]), 2.0)
                - assertEqual(avg([1, -1, 3]), 2.0)

                # with missing but skip_na=False
                - assertEqual(avg([1, -1, 3], skip_na=False), 1.0)
                - withnan: avg([1.0, nan, 3.0], skip_na=False)
                - assertTrue(withnan != withnan)

                # with missing and filter
                # this is just a way to save the gender variable
                - gender_backup: gender and gender
                - assertEqual(avg(if(age > 10, -1, age), filter=gender),
                              avg(age, filter=age <= 10 and gender))
                - f_age: age * 1.0
                - assertEqual(avg(if(age > 10, nan, f_age), filter=gender),
                              avg(f_age, filter=age <= 10 and gender))
                # check that gender was not modified (used to be the case)
                - assertEqual(gender, gender_backup)

                # bool expr
                - assertEqual(avg([False, True, True, False]), 0.5)

            test_std:
                # bool expr
                - assertEqual(std([False, True, True, False]), 0.5)

            test_min:
                # simple scalars
                - assertEqual(min([2, 1, 3]), 1)
                - assertEqual(min([2.0, 1.0, 3.0]), 1.0)

                # simple column
                - assertEqual(min(age), 0)

                # explicit filter
                - assertEqual(min(age, filter=age >= 10), 10)

                # with na
                - assertEqual(min([3, -1, 2]), 2)
                - assertEqual(min([3.0, nan, 2.0]), 2.0)

                # with na not skipping
                - assertEqual(min([3, -1, 2], skip_na=False), -1)
                - whnan: min([3.0, nan, 2.0], skip_na=False)
                - assertTrue(whnan != whnan)

                # with na and filter
                # this is just a way to save the gender variable
                - gender_backup: gender and gender
                - assertEqual(min(if(age > 10, -1, age), filter=gender),
                              min(age, filter=age <= 10 and gender))
                - f_age: age * 1.0
                - assertEqual(min(if(age > 10, nan, f_age), filter=gender),
                              min(f_age, filter=age <= 10 and gender))
                # check that gender was not modified (used to be the case)
                - assertEqual(gender, gender_backup)

            test_max:
                # simple scalars
                - assertEqual(max([2, 1, 3]), 3)
                - assertEqual(max([2.0, 1.0, 3.0]), 3.0)

                # simple column
                - assertTrue(all(age <= max(age)))

                # explicit filter
                - assertEqual(max(age, filter=age <= 20), 20)

                # with na
                - assertEqual(max([3, -1, 2]), 3)
                - assertEqual(max([-3, -1, -2]), -2)
                - assertEqual(max([3.0, nan, 2.0]), 3.0)

                # with na not skipping
                - assertEqual(max([3, -1, 2], skip_na=False), 3)
                - assertEqual(max([-3, -1, -2], skip_na=False), -1)
                - whnan: max([3.0, nan, 2.0], skip_na=False)
                - assertTrue(whnan != whnan)

                # with na and filter
                # this is just a way to save the gender variable
                - gender_backup: gender and gender
                - assertEqual(max(if(age < 10, -1, age), filter=gender),
                              max(age, filter=age >= 10 and gender))
                - f_age: age * 1.0
                - assertEqual(max(if(age < 10, nan, f_age), filter=gender),
                              max(f_age, filter=age >= 10 and gender))
                # check that gender was not modified (used to be the case)
                - assertEqual(gender, gender_backup)

            test_median:
                # simple without filter
                - median_age: median(age)
                - num_young: count(age < median_age)
                - num_median: count(age == median_age)
                - num_old: count(age > median_age)
                - num_total: count()

                - assertTrue(num_young <= num_total / 2)
                - assertTrue(num_old <= num_total / 2)
                - assertEqual(num_young + num_median + num_old, num_total)

                # scalar (there is not much point but it should not crash)
                - median_age2: median(median_age)
                - assertEqual(median_age, median_age2)

                # with an explicit filter
                - median_age: median(age, filter=gender)
                - num_young: count(gender and (age < median_age))
                - num_median: count(gender and (age == median_age))
                - num_old: count(gender and (age > median_age))
                - num_total: count(gender)

                - assertTrue(num_young <= num_total / 2)
                - assertTrue(num_old <= num_total / 2)
                - assertEqual(num_young + num_median + num_old, num_total)

            test_percentile:
                # without filter
                - age_10p: percentile(age, 10)
                - num_young: count(age < age_10p)
                - num_10p: count(age == age_10p)
                - num_old: count(age > age_10p)
                - num_total: count()

                # the + 1 are necessary in case the Nth value is between two
                # different values because in that case, the percentile is a
                # linear approximation of both values, and thus the number of
                # values smaller can be 1 more. Note that if we are between
                # two indices but the values at those two indices is the same
                # we do not have a problem, that is why this problem only
                # triggers rarely in our test because many individuals have
                # the same age.
                # >>> a = [0, 1, 2, 3, 4]
                # >>> np.percentile(a, 25)
                # 1.0
                # >>> np.sum(a < 1.0)
                # 1
                # >>> np.percentile(a, 26)
                # 1.04
                # >>> np.sum(a < 1.04)
                # 2
                - assertTrue(num_young <= (num_total / 10) + 1)
                - assertTrue(num_old <= (num_total * 90 / 100) + 1)
                - assertEqual(num_young + num_10p + num_old, num_total)

                # with a filter
                - age_10p: percentile(age, 10, filter=gender)
                - num_young: count(gender and (age < age_10p))
                - num_10p: count(gender and (age == age_10p))
                - num_old: count(gender and (age > age_10p))
                - num_total: count(gender)
                - assertTrue(num_young <= (num_total / 10) + 1)
                - assertTrue(num_old <= (num_total * 90 / 100) + 1)
                - assertEqual(num_young + num_10p + num_old, num_total)

            test_gini:
                # simple expr
                - assertEqual(gini([1, 1, 1]), 0)
                - assertEqual(gini([0, 0, 0, 1]), 0.75)
                - assertEqual(gini([1.0, 0.0, 1.0, 1.0]), 0.25)

                # with missing values
                - assertEqual(gini([0, -1, 1, 0, 0, -1]), 0.75)
                - assertEqual(gini([0.0, nan, 1.0, 0.0, 0.0, nan]), 0.75)

                # with missing values without skipping
                - assertEqual(gini([0, -1, 1, 1, 0], skip_na=False), 2.0)
                - wh_nan: gini([0.0, nan, 1.0, 0.0, nan], skip_na=False)
                - assertTrue(wh_nan != wh_nan)

                # boolean expr
                - assertEqual(gini([False, False, False, True]), 0.75)

                # with an explicit filter
                - show('gini(age)', gini(age))
                - show('gini(age) by sex:',
                       gini(age, filter=MALE),
                       '/',
                       gini(age, filter=FEMALE))

                # with missing and filter
                # this is just a way to save the gender variable
                - gender_backup: gender and gender
                - assertEqual(gini(if(age > 10, -1, age), filter=gender),
                              gini(age, filter=age <= 10 and gender))
                - f_age: age * 1.0
                - assertEqual(gini(if(age > 10, nan, f_age), filter=gender),
                              gini(f_age, filter=age <= 10 and gender))
                # check that gender was not modified (used to be the case)
                - assertEqual(gender, gender_backup)

            test_choice:
                - intchoice: choice([0, 5, 10], [0.1, 0.2, 0.7])
                - num0: count(intchoice == 0)
                - num5: count(intchoice == 5)
                - num10: count(intchoice == 10)
                - num_total: count()
                - assertEqual(num0 + num5 + num10, num_total)

                # test choices and probabilities being expressions
                - zero: avg(age) - avg(age)

                - p0: zero + 0.1
                - p1: zero + 0.3

                - fchoice: choice([zero, zero + 1.0, zero + 2.0],
                                  [p0, p1, 1.0 - p0 - p1])

                - num0: count(fchoice == 0.0)
                - num1: count(fchoice == 1.0)
                - num2: count(fchoice == 2.0)
                - assertEqual(num0 + num1 + num2, num_total)
                # this assertion can fail but it should occur pretty rarely
                - assertTrue((num0 < num1) and (num1 < num2))

                - show(groupby(choice([zero, zero + 1.0], [p0, 1.0 - p0]),
                               choice([0, 1], [0.3, 0.7]),
                               choice([0, 1])))

                # cases where choice should raise an exception
#                - bad1: choice([0, 1, 2], [0.5, 0.2, 0.1]) # sum < 1
#                - bad2: choice([0, 1, 2], [0.5, 0.4, 0.3]) # sum > 1

                # cases where choice used to print a warning but crashes
                # since we updated numpy.
#                - warn1: choice([0, 1], [0.5, 0.499999])  # sum slightly < 1
#                - warn2: choice([0, 1], [0.5, 0.5000009]) # sum slightly > 1

            test_groupby:
                # 1 dim
                - by_gender: groupby(gender)
                - assertEqual(by_gender,
                              [count(not gender), count(gender)])

                # 2 dim
                - by_agegroup_gender: groupby(agegroup, gender)
                - assertEqual(by_agegroup_gender.ndim, 2)
                - assertEqual(by_agegroup_gender.dim_names,
                              ['agegroup', 'gender'])
                - assertTrue(by_agegroup_gender.row_totals.__len__() > 0)
                - assertEqual(by_agegroup_gender.col_totals,
                              [count(not gender),
                               count(gender),
                               count()])
                - assertEqual(by_agegroup_gender[0],
                              [count(agegroup == -1 and not gender),
                               count(agegroup == -1 and gender)])

                # fails as expected, but if we can fix this, it would be nice
#                - show('groupby scalar', groupby(True, gender))
                # this is currently broken
#                - show('groupby scalar', groupby(avg(age), gender))

                # grouping by expressions (not only simple columns)
                - show(groupby(round(logit_score(0.0), 1)))
                - show('groupby global', groupby(if(gender, 65, WEMRA), gender))

                # with expr=
                - explicit_count: groupby(gender, expr=count())
                - assertEqual(explicit_count,
                              [count(not gender), count(gender)])

                - avg_age: groupby(gender, expr=avg(age))
                - assertEqual(avg_age, [avg(age, filter=not gender),
                                        avg(age, filter=gender)])

                - show('min', groupby(agegroup, expr=min(age)))
                - temp_scalar: avg(age)
                - show('wh scalar variable', groupby(agegroup, expr=temp_scalar * min(age)))

                # with expr= and filter
                - avg_age_work: groupby(gender, expr=avg(age), filter=work)
                - assertEqual(avg_age_work,
                              [avg(age, filter=work and not gender),
                               avg(age, filter=work and gender)])
                - assertEqual(avg_age_work.row_totals,
                              [avg(age, filter=work)])
                # expr=id
                - ids_by_gender: groupby(gender, expr=id, filter=id < 20)
                - assertEqual(ids_by_gender[0], id[id < 20 and not gender])
                - assertEqual(ids_by_gender[1], id[id < 20 and gender])

                # expr=id with the same number in each category (because in
                # that case dtype is int, instead of object)
                - ids_by_id: groupby(id >= 10, expr=id, filter=id < 20)
                - assertEqual(ids_by_id[0], id[id < 10])
                - assertEqual(ids_by_id[1], id[id >= 10 and id < 20])

                # expr=scalar
                - ten_by_gender: groupby(gender, expr=10)
                - assertEqual(ten_by_gender, [10, 10])

                # empty result
                - empty: groupby(gender, filter=age > 200)
                - show(empty)
                - assertEqual(empty, [])
                - empty_percent: groupby(gender, filter=age > 200,
                                         percent=True)
                - assertEqual(empty_percent, [])
                - show(empty_percent)

                # ...
                - num_persons2_percent: show(groupby(agegroup, gender, percent=True))

                - num_persons_weight_percent: show(groupby(agegroup, gender, expr=sum(weight), percent=True))
                - num_persons_csv: csv(groupby(agegroup, gender), suffix='groupby')
                - num_persons3: show(groupby(agegroup, work, gender))

                - ismarried: partner_id != -1
                - num_persons3t: show(groupby(agegroup, gender, ismarried))
                - num_workless: show(groupby(agegroup, gender,
                                          expr=count(not work)))
                - num_married: show(groupby(agegroup, gender,
                                            expr=count(ismarried)))
                - num_partner_work: show(groupby(agegroup, gender,
                                                 expr=count(partner.work)))
                - num_bad_partner: show(groupby(agegroup, gender,
                                                expr=count((partner_id != -1) and (partner.partner.id != id))))
                - agediff: show(groupby(agegroup, gender,
                                        expr=avg(age - if(partner.age == -1, nan, partner.age))))
#                                        expr=avg(abs(age - if(partner.age == -1, nan, partner.age)))))
#                - minmax_age: show(groupby(id / 100, gender, expr=max(age) - min(age)))

                # groupby in expressions
                # ----------------------
                - simple_expr: by_agegroup_gender * 2
                - assertEqual(simple_expr.ndim, 2)
                - assertEqual(simple_expr.dim_names, ['agegroup', 'gender'])
                - assertEqual(simple_expr.row_totals, None)
                - assertEqual(simple_expr.col_totals, None)

                # We cannot use groupby(age, filter=gender) because in that
                # case we might have missing age categories whereas we want
                # them to be empty instead.
                - men_by_age: groupby(age, expr=count(gender))
                - assertEqual(men_by_age.dim_names, ['age'])
                - by_age: groupby(age)
                - assertEqual(by_age.dim_names, ['age'])
                - men_prop_by_age: men_by_age / by_age
                - assertEqual(men_prop_by_age.dim_names, ['age'])

                # this does not trigger the same path than men_prop_by_age
                # (even though both go through ne), but this one creates hidden
                # temporary variables in EvaluableExpression.as_simple_expr
                # while the other does not
                - men_prop2: groupby(age, expr=count(gender)) / groupby(age)
                - assertEqual(men_prop2.dim_names, ['age'])

                # Yet another way to compute it. The division in:
                # count(gender) / count() is done by numexpr and since those are
                # scalars, it returns 0d arrays, so the result used to be
                # (before we special-cased this) an array of 0d arrays, which
                # caused problems when reused in an expression evaluated by
                # numexpr
                - men_prop3: groupby(age, expr=count(gender) / count())

                - assertEqual(men_prop_by_age, men_prop2)
                - assertEqual(men_prop_by_age, men_prop3)
                - men_prop_in_expr: men_prop2 + men_prop3
                - assertEqual(men_prop_in_expr, men_prop2 * 2)

                - min_count_by_gender: min(by_agegroup_gender, axis=0)
                - qshow(min_count_by_gender)
                - assertEqual(min_count_by_gender.shape, (2,))
                - assertEqual(min_count_by_gender.dim_names, None)
                - assertEqual(min_count_by_gender.row_totals, None)
                - assertEqual(min_count_by_gender.col_totals, None)

                - min_count_by_agegroup: min(by_agegroup_gender, axis=1)
                - assertEqual(min_count_by_agegroup.shape, (16,))
                - assertEqual(min_count_by_agegroup.dim_names, None)
                - assertEqual(min_count_by_gender.row_totals, None)
                - assertEqual(min_count_by_gender.col_totals, None)

            show_weight:
                - show("avg weight", avg(weight),
                       "total population", sum(weight))

            test_imported_process:
                - qshow(imported_field1)
                - assertEquiv(imported_field1, -1)
                - assertEqual(imported_field2, age + 2)

            test_array:
                - remove(id % 1000 < 999)
                - v1: age - 1
                - v2: age
                - v3: age + 1
                - v4: age + 2
                - v5: age + 3
                - v6: age + 4
                - arr: array([v3, v1, v2, v5, v6, v4])
                - arr2: sort(arr, axis=0)
                - b1: arr2[-1]
                - b2: arr2[-2]
                - b3: arr2[-3]
                - assertEqual(b1, v6)
                - assertEqual(b2, v5)
                - assertEqual(b3, v4)
                # sum of 3 best
                - s: arr2[-3:].sum(axis=0)
                - assertEqual(s, b1 + b2 + b3)

            generate:
                - new('person', number=100000,
                      age=randint(0, 98),
                      dead=False,
                      gender=choice([False, True]),
                      work=choice([False, True]),
                      partner_id=-1,
                      f_id=-1,
                      m_id=-1,
                      hh_id=-1)

simulation:
    init:
        - household: [init_region]
        - person: [
#            generate,
            test_init,
            test_dump_init,
            test_remove_init
        ]
#        - household: [setweight, check]
#        # pass 1: weight up to 2
#        - household: [expand]
#        - person: [expand]
#        # pass 2: weights up to 4
#        - household: [expand]
#        - person: [expand]
#        # pass 3: weights up to 8
#        - household: [expand]
#        - person: [expand]
#        # pass 4: weights up to 16
#        - household: [expand]
#        - person: [expand]
#        # pass 5: weights up to 32
#        - household: [expand]
#        - person: [expand]
#
#        - household: [check]

    processes:
        - person: [
#                   bp,
                   compute_agegroup,
                   test_remove,

                   # basic
                   hybrid_temp_global,
                   set_hybrid_temp_global,
                   check_hybrid_temp_global,

                   set_temp_global,
                   check_temp_global,

#                   test_issue120,

                   test_expr,
                   test_trunc,

                   # random
                   test_uniform,
                   test_otherrandom,

                   test_seed,

                   # test the charts before test_new messes the demography
#                   test_charts,

                   # ...
                   test_logit,
                   test_logistic,

                   test_attr,
                   test_subscript,
                   test_call,
#                   test_issue119,
#                   test_issue126,
                   hybrid_test,
                   test_hybrids,

                   test_periodic_globals,
                   test_other_globals,
                   test_globals_nd,

                   test_macro,
                   test_compound,

                   test_while,
                   test_pi_nilakantha,

#                   test_extra_comma,
#                   test_uninitialized_var,

                   # lifecycle
                   test_new,
                   test_clone,

                   # aggregates
                   test_all,
                   test_any,
                   test_count,
                   test_sum,
                   test_avg,
                   test_std,
                   test_min,
                   test_max,
                   test_median,
                   test_percentile,
                   test_gini,

                   # regressions
                   test_extexpr,
                   test_logit_score,
                   test_logit_regr,
                   test_cont_regr,
                   test_log_regr,

                   # temporal
                   test_lag,
                   test_value_for_period,
                   test_duration,

                   # links
                   test_o2m,
                   test_lag_o2m,
                   test_mixed_links,

                   # output
                   test_groupby,
                   test_dump,
                   test_csv,

                   imported_process,
                   test_imported_process,

                   # alignment
                   test_align,
                   test_align_abs,
                   test_align_abs_sidewalk,

                   # misc
                   test_choice,
                   show_weight,
#                   test_array,
        ]
        - household: [composition,
                      test_align_link,
#                      dump_csv_h,
                     ]

#    input:
#        method: void
#        file: none

    output:
        path: output
        file: simulation.h5
    # does not play nicely with recursive functions (because dump wants to
    # access a local variable between the time it is purged from the local scope
    # and the time it is restored from the backup) nor with functions with
    # multiple while loops (because those currently have the same "name".
#    autodump: True
#    autodiff: True

    random_seed: 0
    periods: 2
    logging:
        level: processes
#    timings: False
#    skip_shows: True
=======
import:
    - imported1.yml
    - imported2.yml

globals:
    periodic:
        path: param/globals.csv
        transposed: True
        fields:
            # PERIOD is implicit

            # WEMRA is defined in imported1.yml. It works even though no "path"
            # key is specified in imported1.yml (as if the periodic table was in
            # the H5 file) and even though it is specified using the "shortcut
            # syntax" for periodic globals because that syntax is expanded
            # before merging imported models, so it just do the right thing.

            - MINR: float
            - MIG_PERCENT: float

    ARRAY:
        type: float

    MIG:
        path: param/mig.csv
        type: float

    othertable:
        path: param/othertable.csv
        fields:
            - PERIOD: int
            - INTFIELD: int
            - FLOATFIELD: float

    othertable_noperiod:
        fields:
            - INTFIELD: int

entities:
#    test:
#        fields:
#            - test_field: int

    region:
        links:
            households: {type: one2many, target: household, field: region_id}

    household:
        fields:
            - num_persons:  {type: int, initialdata: False}
            - nch:          {type: int, initialdata: False}
            - start_period: {type: int, initialdata: False}
            - clone_id:     {type: int, initialdata: False}
            - weight:       {type: int, initialdata: False}
            - region_id:    {type: int, initialdata: False}

            # period and id are usually implicit, but we include them here
            # anyway for the sake of testing
            - period: int
            - id: int

        links:
            region: {type: many2one, target: region, field: region_id}
            persons: {type: one2many, target: person, field: hh_id}

        processes:
            init_region:
                - region_id: choice([0, 1, 2], [0.55, 0.35, 0.10])

            setweight:
                - weight: randint(2, 32)

            expand:
                - last_non_clone_id: max(id)
                - toclone: weight > 1
                - clone_id: clone(toclone)
                - is_clone: id > last_non_clone_id
                - weight: if(toclone,
                             trunc((weight + 1) / 2),
                             if(is_clone,
                                trunc(weight / 2),
                                1))

            check:
                - show('min/max weight:', min(weight), max(weight))
                - show('total population:', sum(persons.count()),
                       '/ expanded:', sum(weight * persons.count()))

            composition:
                - num_persons: persons.count()
                - nch: persons.count(age <= 18)

                # TODO: make this work
#                - nch_macro: persons.count(ISCHILD)

            dump_csv_h:
                - csv(dump())

            test_align_link:
                - num_persons: persons.count()
                # kill empty households
                - remove(num_persons == 0)

                - total_population: sum(num_persons)
                - show("total:", count(), "households /",
                                 total_population, "persons")

                # MIG_PERCENT is a simple float periodic global
                - num_migrants: total_population * MIG_PERCENT
                - qshow(num_migrants)

                # MIG is a 3d table but we want the 2d table for this period
                # currently, we need to manually compute the index
                - base_period: 2000
                - mig_period: MIG[:,:,period - base_period]

                # Distribute total desired migrants, by age and sex
                - need: num_migrants * mig_period

                # sanity check
                - assertTrue(abs(need.sum() - num_migrants) < 1e-4)

                # without filter
                - aligned_all: align_abs(persons.count(), need,
                                         link=persons, secondary_axis=gender)
                - qshow(count(aligned_all),
                        sum(num_persons, filter=aligned_all))

                # with a filter
                - is_candidate: uniform() < 0.5
                - qshow(count(is_candidate),
                        sum(num_persons, filter=is_candidate))

                - aligned: align_abs(persons.count(), need,
                                     link=persons, secondary_axis=gender,
                                     errors='carry',
                                     filter=is_candidate)
                - qshow(count(aligned),
                        sum(num_persons, filter=aligned))

#                - clone_id: clone(aligned)

                # with pvalues != range(0, X)
                - bchoice: choice([False, True])
                - weird_num: choice([5, 25, 45, 65, 85, 105])
                - weird_need: groupby(bchoice, weird_num, expr=10)
                - show(weird_need)
                - show('by sex', weird_need.sum(axis=1))
                - aligned: align_abs(persons.count(), weird_need,
                                     link=persons, secondary_axis=0,
                                     filter=is_candidate,
                                     expressions=[gender, 5 + trunc(age / 20) * 20])
                - qshow(count(aligned),
                        sum(num_persons, filter=aligned))


    person:
        fields:
            # period and id are implicit
            - age:          int
            # we only use the dead field to remove dead persons in init
            - dead:         bool
            - gender:       bool
            - work:         bool

            - partner_id:   int
            - hh_id:        int
            - f_id:         int
            - m_id:         int

            - weight:       {type: int, initialdata: False}
            - eduach:       {type: int, initialdata: False}
            - agegroup:     {type: int, initialdata: False}
            - float_field1: {type: float, initialdata: False}
            - int_field1:   {type: int, initialdata: False}
            - hybrid_test:  {type: int, initialdata: False}
            - temp_global:  {type: int, initialdata: False, output: False}
            - defaulted_bool_variable:  {type: bool, initialdata: False, default: True}
            - undefaulted_bool_variable:  {type: bool, initialdata: False}
            - defaulted_float_variable:  {type: float, initialdata: False, default: 99.99}
            - undefaulted_float_variable:  {type: float, initialdata: False}
            - defaulted_integer_variable:  {type: int, initialdata: False, default: 99}
            - undefaulted_integer_variable:  {type: int, initialdata: False}


        links:
            partner: {type: many2one, target: person, field: partner_id}
            household: {type: many2one, target: household, field: hh_id}
            household_bis: {type: many2one, target: household, field: hh_id}
            father: {type: many2one, target: person, field: f_id}
            mother: {type: many2one, target: person, field: m_id}
            children: {type: one2many, target: person, field: m_id}

        macros:
            ISCHILD: age < 18

#            BOY: ISCHILD and MALE
#            GIRL: ISCHILD and FEMALE

            MALE: gender
            FEMALE: not gender

            CONSTANT_MACRO: 3

            LOWER_SECONDARY_EDU: eduach == 2
            UPPER_SECONDARY_EDU: eduach == 3
            TERTIARY_EDU: eduach == 4

        # possible transitions & regressions. The actual list used in the
        # simulation must be defined below
        processes:
            bp:
                - breakpoint(2002)

            expand:
                - last_non_clone_id: max(id)
                - toclone: household.clone_id != -1
                - clone_id: clone(toclone)

                - is_clone: id > last_non_clone_id

                - hh_id: if(is_clone, household.clone_id, hh_id)
                - m_id: if(is_clone, mother.clone_id, m_id)
                - f_id: if(is_clone, father.clone_id, f_id)
                - partner_id: if(is_clone, partner.clone_id, partner_id)

            test_proc:
                # same name than in the caller function, but should be local
                - temp_var: age * 1
                - local_var: temp_var * 2
                - assertEqual(local_var, age * 2)
                # update global variable
                - int_field1: age + 1

            # should raise a warning because it does not make sense (but it
            # is not supported by new syntax)
#            func_only_args_oldsyntax:
#                args: a, b

#            func_only_code_oldsyntax:
#                code:
#                    # same name than in the caller function, but should be
#                    # local
#                    - temp_var: age
#                    - local_var: temp_var * 2
#                    - assertEqual(local_var, age * 2)
#                    # update global variable
#                    - int_field1: age + 1

            func_only_code():
                # same name than in the caller function, but should be local
                - temp_var: age
                - local_var: temp_var * 2
                - assertEqual(local_var, age * 2)
                # update global variable
                - int_field1: age + 1

#            func_only_return_oldsyntax:
#                return: age + 1

            func_only_return():
                - return age + 1

#            func_no_args_oldsyntax:
#                code:
#                    # same name than in the caller function, but should be
#                    # local
#                    - temp_var: age
#                    - local_var: temp_var * 2
#                return: local_var * 2

            func_no_args():
                # same name than in the caller function, but should be local
                - temp_var: age
                - local_var: temp_var * 2
                - return local_var * 2

#            func_no_code_oldsyntax:
#                args: a, b
#                return: a + b

            func_no_code(a, b):
                - return a + b

#            func_no_return_oldsyntax:
#                args: a, b
#                code:
#                    # same name than in the caller function, but should be
#                    # local
#                    - temp_var: age * 1
#                    - local_var: temp_var * 2
#                    - assertEqual(local_var, age * 2)
#                    # update global variable
#                    - int_field1: age + 1

            func_no_return(a, b):
                # same name than in the caller function, but should be local
                - temp_var: age * 1
                - local_var: temp_var * 2
                - assertEqual(local_var, age * 2)
                # update global variable
                - int_field1: age + 1

#            func_args_code_result_oldsyntax:
#                args: a, b
#                code:
#                    - result: a + b
#                    - result: result * 2
#                return: result * 2

            func_args_code_result(a, b):
                - result: a + b
                - result: result * 2
                - return result * 2

            func_args_conflict_fields(age):
                - qshow(age)

            # issue 119: function arguments not available in interactive console
            issue119callee(arg):
                - localarg: arg
                # function arguments are not available in the interactive
                # console, but local variables work fine:
                # >>> arg
                # name 'arg' is not defined
                # >>> localarg
                # 1.0
                - show("type 'arg' and see if it is defined")
                - breakpoint()

            # this is an awful hack since we do not have an if control flow
            # keyword yet
            factorial(n):
                - r: 0
                - while n > 1:
                    - r: n * factorial(n - 1)
                    - n: 0
                - while n == 1:
                    - r: 1
                    - n: 0
                - return r

            factorial2(n):
                - while n > 1:
                    - return n * factorial2(n - 1)
                - return n

            factorial3(n):
                - while n <= 1:
                    - return n
                - r: 1
                - while n > 1:
                    - r: r * n
                    - n: n - 1
                - return r

            test_call:
                # 1) no args and no result (concise/old style)
                - temp_var: age * 42
                - int_field1: age + 42
                - assertEqual(int_field1, age + 42)
                - test_proc()
                - assertEqual(int_field1, age + 1)
                # make sure the local variable did not change
                - assertEqual(temp_var, age * 42)

                # 2) no args and no result (verbose/new style)
                - int_field1: age + 42
                - assertEqual(int_field1, age + 42)
                - func_only_code()
                - assertEqual(int_field1, age + 1)
                # make sure the local variable did not change
                - assertEqual(temp_var, age * 42)

#            func_only_args(a, b)
#            func_only_return() # -> age + 1
#            func_no_args() # -> age * 4
#            func_no_code(a, b) # -> a + b
#            func_no_return(a, b) # no return but int_field1: age + 1
#            func_args_code_result:

                - assertEqual(factorial(0), 0)
                - assertEqual(factorial(1), 1)
                - assertEqual(factorial(2), 2)
                - assertEqual(factorial(3), 6)
                - assertEqual(factorial(4), 24)
                # last number to not overflow a 32b int
                - assertEqual(factorial(12), 479001600)

                - assertEqual(factorial2(0), 0)
                - assertEqual(factorial2(1), 1)
                - assertEqual(factorial2(2), 2)
                - assertEqual(factorial2(3), 6)
                - assertEqual(factorial2(4), 24)
                # last number to not overflow a 32b int
                - assertEqual(factorial2(12), 479001600)

                - assertEqual(factorial3(0), 0)
                - assertEqual(factorial3(1), 1)
                - assertEqual(factorial3(2), 2)
                - assertEqual(factorial3(3), 6)
                - assertEqual(factorial3(4), 24)
                # last number to not overflow a 32b int
                - assertEqual(factorial3(12), 479001600)

                # generic call (ndarray methods)
                # without argument
                - assertEqual(age.sum(), sum(age))
                - assertEqual(age.std(), std(age))
                - assertEqual(age.max(), max(age))
                - assertEqual(age.min(), min(age))

                # with constant argument
                - assertEqual(age.min(axis=-1), min(age))

                # with expr argument
                - axis: 0
                - assertEqual(age.min(axis=axis), min(age))

            test_issue119:
                - issue119callee(1.0)

            test_issue120:
                # breakpoint to test issue 120: global temp produces
                # warning in the interactive console. It needs to be
                # called *after* the "temp_global" process !
                - show("type 'age' and see if produces a warning")
                - breakpoint()

            # issue126: prevent function arguments named like fields
            test_issue126:
                - age_backup: age
                - func_args_conflict_fields(age + 10)
                - assertEqual(age, age_backup)

            hybrid_test:
                - hybrid_test: age + 1
                - assertEqual(hybrid_test, age + 1)

            test_hybrids:
                # hybrid = both a variable and a method
                # stored = in fields

                # temporary global (single-expr process) => hybrid
                # * manual call
                - hybrid_temp_global()
                # * in agespine (tested before)
                # * used in expr
                - assertEqual(hybrid_temp_global, age + 10)

                # stored + single-expr process => hybrid
                # * manual call
                - compute_agegroup()
                # * in agespine (tested before)
                # * used in expr (tested in many tests but lets do it here too)
                - local: agegroup * 10
                - assertEqual(local, agegroup * 10)

                # stored + function => hybrid (+ warn?)
                # * manual call
                - hybrid_test()
                # * in agespine (tested before)
                # * used in expr
                - assertEqual(hybrid_test - 1, age)

            # should raise an informative error message in 0.10 at least
#            test_while_oldsyntax:
#                - values: age
#                - while:
#                    cond: min(values) < 5
#                    code:
#                        - values: values + 1


            test_while:
                - values: age
                - while min(values) < 5:
                    - values: values + 1

                - i: 5
                - assertEqual(i, 5)
                - while i:
                    - i: i - 1
                - assertEqual(i, 0)

            # pi using the Nilakantha series
            # pi = 3 + 4/(2*3*4) - 4/(4*5*6) + 4/(6*7*8) - 4/(8*9*10) + ...
            test_pi_nilakantha:
                - numiter: 10
                - pi: 3
                - n: 4
                - d: 2
                - i: 0
                - while i < numiter:
                    - pi: pi + n / (d * (d + 1) * (d + 2))
                    - n: -n
                    - d: d + 2
                    - i: i + 1
                - show("pi approximation after", numiter, "iterations:", pi)

#            test_for:
#                - n: 42
#                # => for is a reserved keyword and can't be used as a
#                #    variable name
#                - for:
#                    variables: i
#                    in: [0, 1, 2, 3]
#                    code:
#                        - show("i:", i, "/ n + i:", n + i)
#                        - show("age:", age)

                 # two variables
#                - for:
#                    variables: index, letter
#                    in: zip([0, 1, 2], ["a", "b", "c"])
#                    code:
#                        - show("index", index, "letter", letter)

             # this will need to be represented by special objects anyway,
             # so let us first do the ugly but easier (to implement) syntax
#            embedded_python:
#                done = False
#                while not done:
#                    age += 1
#                    done = min(age) >= 10

            test_charts:
# commented so that the tests can run without interaction
#                - plot(groupby(age))
                - plot(groupby(age), suffix='test')

                - boxplot(age[gender], age[not gender],
                          fname='bplot1.png&pdf')
                - boxplot((age[gender], age[not gender]),
                          fname='bplot1bis.png')
                - boxplot(groupby(eduach, expr=age, filter=eduach != -1),
                          fname='bplot2.png&pdf')
                - boxplot(groupby(eduach, expr=age, filter=eduach != -1),
                          notch=True, fname='bplot3.png')

                - plot(age, fname='plot01_{entity}_{period}.png')
                - plot(age, 'o', fname='plot02.png')
                - plot(groupby(age), fname='plot03.png&pdf')
                - plot(groupby(age),
                       groupby(age, expr=count(not gender)),
                       groupby(age, expr=count(gender)),
                       fname='plot04.png&pdf')
                - plot((lag(avg(work), 5), lag(avg(work), 4),
                        lag(avg(work), 3), lag(avg(work), 2),
                        lag(avg(work)), avg(work)), fname='plot05.png')
                - plot(groupby(age, gender), fname='plot06.png&pdf')
                - plot(groupby(age, gender), colors=('g', 'b'),
                       fname='plot07.png')
                - plot(groupby(agegroup, gender), styles=['--', '-'],
                       fname='plot08.png')
                - plot(groupby(agegroup, gender),
                       grid=False, linestyle='dashed', marker='o', linewidth=5,
                       fname='plot09.png&pdf')
                - plot(groupby(eduach), 's--', fname='plot10.png')
                - plot(groupby(eduach), 's--', color='g',
                       fname='plot11.png')
                - plot(groupby(agegroup, expr=count(not gender)), 'o--',
                       groupby(agegroup, expr=count(gender)), 's-.',
                       groupby(agegroup), '*-', colors=['r', 'g', 'b'],
                       fname='plot12.png&pdf')

                - stackplot(groupby(eduach), fname='stackplot1.png')
                - stackplot(groupby(age, eduach), fname='stackplot2.png&pdf')
                - stackplot(groupby(eduach, gender),
                            colors=['g', 'b'], baseline='sym',
                            fname='stackplot3.png')
                - stackplot(groupby(age, expr=count(not gender)),
                            groupby(age, expr=count(gender)),
                            fname='stackplot4.png')

                - byage: groupby(age, percent=True)
                - bar(byage, fname='bar1.png')
                - bar(groupby(agegroup), fname='bar2.png&pdf')
                - bar(groupby(agegroup + 1), fname='bar3.png')
                - bar(groupby(agegroup, gender), fname='bar4.png')
                - bar(groupby(agegroup, filter=not gender),
                      groupby(agegroup, filter=gender),
                      fname='bar5.png&pdf')
                - bar(groupby(agegroup, eduach), fname='bar6.png&pdf')
                - bar(groupby(agegroup, eduach), width=0.8, fname='bar7.png')
                # mig_period_women
                - bar(MIG[0,:,period - 2001], fname='bar8.png')

                # axes are currently messed up
                # - barh(groupby(agegroup, eduach))
                # - barh(groupby(agegroup, eduach), height=0.7)

                - pie(groupby(eduach), fname='pie1.png&pdf')
                - pie(groupby(eduach),
                      explode=[0.1, 0, 0],
                      labels=['Lower secondary', 'Upper secondary', 'Tertiary'],
                      fname='pie2.png&pdf')

                # limit number of individuals to get smaller .pdf files
                - num: 200
                - salary: 10000 + uniform(size=num) * 50000
                - area: 3.1415 * (4 + 1.5 * children.count()[:200]) ** 2
                - scatter(age[:num], salary, c=eduach[:num], s=area, grid=True,
                          fname='scatter1.png&pdf')
                # r=expr is equivalent to s=pi * expr ** 2
                - scatter(normal(size=num), normal(size=num), c=age[:num],
                          r=2 ** eduach[:num], alpha=0.8,
                          fname='scatter2.png&pdf')

            test_init:
                - eduach: choice([2, 3, 4], [0.40, 0.35, 0.25])
                - weight: randint(1, 11)
#                - new('person', number=10000000,
#                      age=randint(102),
#                      gender=choice([True, False], [0.5, 0.5]),
#                      work=choice([True, False], [0.5, 0.5]),
#                      partner_id=1)
                # fix incoherent partners
                - bad_partner: partner_id != -1 and partner.partner.id != id
                - partner_id: if(bad_partner, -1, partner_id)
                - assertTrue(all(partner.partner.id == id,
                                 filter=partner_id != -1))

            test_remove_init:
                # dead True only comes from the input
                - numdead: count(dead)
                - total: count()
                - partner_id: if(partner.dead, -1, partner_id)
                - f_id: if(father.dead, -1, f_id)
                - m_id: if(mother.dead, -1, m_id)
                - remove(dead)
                - assertEqual(count(), total - numdead)
                - assertTrue(all(not dead))
                - assertTrue(all(age >= 0))
                - assertTrue(all(partner.partner.id == id,
                                 filter=partner_id != -1))

            hybrid_temp_global: age + 10

            set_hybrid_temp_global:
                - hybrid_temp_global: hybrid_temp_global * 2
            check_hybrid_temp_global:
                - assertEqual(hybrid_temp_global, (age + 10) * 2)

            set_temp_global:
                - temp_global: age + 10
            check_temp_global:
                - assertEqual(temp_global, age + 10)

            test_expr:
                - show("count:", count())
                - show("age:", age)
                - show("age + 1:", age + 1)
                - show("age / 10:", age / 10)
                - show("100 / age:", 100 / age)
                - show("age * (1 / 2):", age * (1 / 2))
                - show("clip(age, 10, 50)", clip(age, 10, 50))

                # test we are not having aliases problems
                - backup: age
                # modify it. This occurs in place, because the field is stored
                # in the main array.
                - age: age + 1
                - assertEqual(age, backup + 1)
                - age: backup

            test_trunc:
                - assertTrue(all(age >= 0))
                - diff: (age / 5) - trunc(age / 5)
                - assertTrue(all(0.0 <= diff and diff < 1.0))
                - assertTrue(any(diff > 0.0) and any(diff == 0.0))

# TODO: move these tests somewhere more appropriate
                # this tests the argument-checking code for "_compute"-based
                # functions.
#                - trunc()
#                - trunc(1, 2, 3)

                # this tests the argument-checking code for
                # "NumpyFunction"-based functions
#                - clip(age, 5)
#                - clip(age, 5, 10, 15, 20)

            test_seed:
                - seed(0)
                - value1: uniform()
                - seed(0)
                - value2: uniform()
                - assertEqual(value1, value2)

            test_logit:
                - float_field: age / 120.0
                - assertNanEqual(logit(float_field),
                                 log(float_field / (1.0 - float_field)))

            test_logistic:
                - assertEqual(logistic(age), 1.0 / (1.0 + exp(-age)))
                - float_field: age * 1.0
                - assertEqual(logistic(float_field),
                              1.0 / (1.0 + exp(-float_field)))

            test_attr:
                - assertEqual(age.ndim, 1)

            test_subscript:
                # with constant argument
                # take advantage of the fact that data is ordered by id
                - assertEqual(id[0], min(id))

                # with expr argument
                - newborn: age[age == 0]
                - assertEqual(newborn[0], 0)

                # with slice
                - assertEqual(age[0:1], [age[0]])

                # with expr slice
                - index: trunc(count() / 2)
                - ages: age[index:index+10:2]
                - assertEqual(ages.__len__(), 5)
                - assertEqual(ages[0], age[index])

            test_periodic_globals:
                # implicit global namespace
                # -------------------------
                - fake_wemra: if(period <= 1996, 60,
                              if(period <= 1999, 61,
                              if(period <= 2002, 62,
                              if(period <= 2005, 63,
                              if(period <= 2008, 64, 65)))))
                - fake_wemra_pm1: if(period <= 1997, 60,
                                  if(period <= 2000, 61,
                                  if(period <= 2003, 62,
                                  if(period <= 2006, 63,
                                  if(period <= 2009, 64, 65)))))
                # no index
                - assertEqual(WEMRA, fake_wemra)
                # const_index
                - assertEqual(MINR[2005], 13620.2)
                # (scalar) expr index
                - assertEqual(WEMRA[period - 1], fake_wemra_pm1)

                # Test that the generated variable name is the same for the
                # same global when it is used multiple time (if the period
                # is the same).
                # This is an indirect test because I cannot test this directly
                # yet (this should be a unit test instead).
                # We know numexpr will explode with a ValueError("too many
                # inputs") when there are more than 31 different variables,
                # so if this test passes it means it worked.
                - assertEqual(WEMRA + WEMRA + WEMRA + WEMRA + WEMRA + WEMRA +
                              WEMRA + WEMRA + WEMRA + WEMRA + WEMRA + WEMRA +
                              WEMRA + WEMRA + WEMRA + WEMRA + WEMRA + WEMRA +
                              WEMRA + WEMRA + WEMRA + WEMRA + WEMRA + WEMRA +
                              WEMRA + WEMRA + WEMRA + WEMRA + WEMRA + WEMRA +
                              WEMRA + WEMRA + WEMRA + WEMRA + WEMRA + WEMRA,
                              WEMRA * 36)

                - globals_in_expr: 1.0 + MINR
                - idx_globals_in_expr: 1.0 + MINR[2002]
                - expr_idx_globals_in_expr: 1.0 + MINR[period - 1]

                # index by a vector
                - yearofbirth: period - age
                - yearofpension: yearofbirth + 65
                - result: MINR[yearofpension]
                - assertEqual(result[0], MINR[yearofpension[0]])

                # test for issue 121 (ie GLOBAL[large_negative] was very slow)
                # In the initial report, it was created with trunc(nan)
                # (= -2147483648).
                - bad_index: if(id >= 0, -2147483648, -1)
                # This takes ~1 minute wh/out the fix and < 1 ms with it.
                - MINR[bad_index]

                # test slices

                # a) slices of constant lengths
                #    (ie. all(stop - start == stop[0] - start[0]))
                #    result is a 2D array: num_individuals x slice_length

                #    1) scalar bounds
                - scalar_bounds: MINR[period:period + 2].sum()
                - assertEqual(scalar_bounds, MINR[period] + MINR[period + 1])

                #    2) scalar start, vector stop
                - scalar_start: MINR[period:age - age + period + 10]
                - assertNanEqual(scalar_start[0][0], MINR[period])
                - assertNanEqual(scalar_start[0][9], MINR[period + 9])

                #    3) vector start, scalar stop
                - scalar_stop: MINR[age - age + period:period + 10]
                - assertNanEqual(scalar_stop[0][0], MINR[period])
                - assertNanEqual(scalar_stop[0][9], MINR[period + 9])

                #    4) vector start, vector stop
                - vector_bounds: MINR[yearofbirth:yearofpension]
                - assertNanEqual(vector_bounds[0],
                                 MINR[yearofbirth[0]:yearofpension[0]])

                # b) slices of varying length
                #    (ie. any(stop - start != stop[0] - start[0]))
                #    result is an IrregularNDArray:
                #    num_individuals x slice lengths
                - yearofpension: yearofbirth + if(gender, 65, WEMRA)

                #    1) scalar start, vector stop
                - scalar_start: MINR[period:yearofpension]
                - assertNanEqual(scalar_start[0], MINR[period:yearofpension[0]])

                #    2) vector start, scalar stop
                # + 1 to not get all nan the first period
                - scalar_stop: MINR[yearofbirth:period + 1]
                - assertNanEqual(scalar_stop[0],
                                 MINR[yearofbirth[0]:period + 1])

                #    3) vector start, vector stop
                - vector_bounds: MINR[yearofbirth:yearofpension]
                - assertNanEqual(vector_bounds[0],
                                 MINR[yearofbirth[0]:yearofpension[0]])

                # test IrregularNDArray methods
                - assertEqual(vector_bounds.prod(axis=1).__len__(), count())
                - assertEqual(vector_bounds.sum(axis=1).__len__(), count())

                # explicit "periodic" namespace
                # -----------------------------
                # no index
                - assertEqual(periodic.WEMRA, fake_wemra)
                # const_index
                - assertEqual(periodic.MINR[2005], 13620.2)
                # expr_index
                - assertEqual(periodic.WEMRA[period - 1], fake_wemra_pm1)
                - vector_idx: periodic.MINR[yearofbirth + 65]

            test_other_globals:
                # with a PERIOD column
                - fake_intfield: if(period <= 1979, -1,
                                 if(period <= 1996, 60,
                                 if(period <= 1999, 61,
                                 if(period <= 2002, 62,
                                 if(period <= 2005, 63,
                                 if(period <= 2008, 64,
                                 if(period <= 2010, 65, -1)))))))
                - assertEqual(othertable.INTFIELD, fake_intfield)
                # expr_index
                - assertEqual(othertable.INTFIELD[period], fake_intfield)

                - baseperiod: 1980
                - assertEqual(othertable_noperiod.INTFIELD[0], 60)
                # expr_index
                - assertEqual(othertable_noperiod.INTFIELD[period - baseperiod],
                              fake_intfield)
                # this is equivalent to INTFIELD[2002], so it is (way) out of
                # bounds but it does not fail, it simply returns "missing"
                # FIXME: it should not be allowed (ie not all global variable
                # should have this "current period if not indexed" behavior.
                - assertEqual(othertable_noperiod.INTFIELD, -1)

            test_globals_nd:
                # MIG is a 3d array: gender-age-period

                # test that MIG was loaded correctly
                - assertEqual(MIG.ndim, 3)
                - assertEqual(MIG.shape, (2, 121, 61))
                - assertEqual(MIG.dim_names, ['gender', 'age', 'period'])

                # need should have the same characteristics
                - need: MIG * 2.5
                - assertEqual(need.ndim, 3)
                - assertEqual(need.shape, (2, 121, 61))
                - assertEqual(need.dim_names, ['gender','age', 'period'])

                # nd_plus_nd should have the same characteristics too
                - nd_plus_nd: need + MIG
                - assertEqual(nd_plus_nd.ndim, 3)
                - assertEqual(nd_plus_nd.shape, (2, 121, 61))
                - assertEqual(nd_plus_nd.dim_names, ['gender','age', 'period'])
                - assertIsClose(nd_plus_nd, 3.5 * MIG)

                # let us take the 2d table for this period
                # currently, we need to compute the index manually
                - base_period: 2000
                - mig_period: MIG[:,:,period - base_period]
                - assertEqual(mig_period.ndim, 2)
                - assertEqual(mig_period.shape, (2, 121))
                - assertEqual(mig_period.dim_names, ['gender', 'age'])
                - assertEqual(mig_period.pvalues.__len__(), 2)

                # test that expressions with more than one dimension (2 in
                # this case) work when the axes from both sides are not the
                # same objects (this is the case in the need and nd_plus_nd
                # tests above)
                - mig_period_bis: MIG[:,:,period - base_period]
                - mig_period_x2: mig_period + mig_period_bis
                - assertEqual(mig_period_x2, mig_period * 2)

                # should be a 2d table: gender-period
                - need_by_sex_period: need.sum(axis=1)
                - assertEqual(need_by_sex_period.ndim, 2)
                - assertEqual(need_by_sex_period.shape, (2, 61))
                # LabeledArray does not support reduction functions for now,
                # so need_by_sex_period is not a LabeledArray
                #- assertEqual(need_by_sex_period.dim_names, None)

                # should be a 1d table: gender
                - total_need_by_sex: need_by_sex_period.sum(axis=1)
                - assertEqual(total_need_by_sex.ndim, 1)
                - assertEqual(total_need_by_sex.shape, (2,))
                - assertIsClose(total_need_by_sex,
                                [77.6138352312, 74.8861646933])

                # for current period, a 1d table: gender
                # currently, we need to manually compute the index
                - need_by_sex: need_by_sex_period[:,period - base_period]
                - assertEqual(need_by_sex.ndim, 1)
                - assertEqual(need_by_sex.shape, (2,))

                - total_need: need_by_sex.sum()
                - assertEqual(total_need.ndim, 0)
                - qshow(total_need)

                # vector indexes (should produce a non labeled vector)
                # ----------------------------------------------------

                # first, produce a 1 dim LabeledArray to test with
                - need_by_sex20: MIG[:, 20, period - base_period]
                - assertEqual(need_by_sex20.ndim, 1)
                - assertEqual(need_by_sex20.shape, (2,))
                - assertEqual(need_by_sex20.dim_names, ['gender'])

                # 1d array[int[:]]
                # gender can't be used directly as indices (we need integers)
                - need_per_person: need_by_sex20[gender * 1]
                - assertEqual(need_per_person.ndim, 1)
                - assertEqual(need_per_person.shape, (count(),))
                - assertEqual(need_per_person.dim_names, None)
                - assertEqual(need_per_person.pvalues, None)

                # 3d array[int[:], int[:], int]
                - base_period: 2000
                - percent_per_person: MIG[gender * 1, age, period - base_period]
                - assertEqual(percent_per_person.ndim, 1)
                - assertEqual(percent_per_person.shape, (count(),))
                - assertEqual(percent_per_person.dim_names, None)
                - assertEqual(percent_per_person.pvalues, None)
                - assertEqual(percent_per_person[0],
                              MIG[gender[0] * 1, age[0], period - base_period])

                # use the resulting vector in an expression

                # using a temporary variable
                - remainder_per_person: 1 - percent_per_person
                - assertIsClose(sum(remainder_per_person),
                                count() - sum(percent_per_person))

                # via a field: this forces a conversion to a normal
                # (non-labeled) array
                - float_field1: percent_per_person
                - remainder_per_person: 1 - float_field1
                - assertIsClose(sum(remainder_per_person),
                                count() - sum(percent_per_person))

                # direct use
                - remainder_per_person: 1 - MIG[gender * 1, age,
                                                period - base_period]
                - assertIsClose(sum(remainder_per_person),
                                count() - sum(percent_per_person))

                # test an expr with two 3d array
                - strange: MIG[gender * 1, 0, 0] - MIG[gender * 1, 1, 0]
                - control1: MIG[:,0,:] - MIG[:,1,:]
                - control2: control1[gender * 1, 0]
                - assertIsClose(sum(strange), sum(control2))

                # test combination with if() filter, to test whether the
                # contextual filter works properly, especially with bad indices
                - true_: True
                - false_: False

                # scalar key
                # ----------
                - alltrue: age < 1000
                - allfalse: age > 1000

                # array filter
                - test1: if(alltrue, need_by_sex20[0], -1)
                - assertEquiv(test1, need_by_sex20[0])
                - test2: if(allfalse, need_by_sex20[0], -1)
                - assertEquiv(test2, -1)
                # bad index
                - test3: if(allfalse, need_by_sex20[2], -1)
                - assertEquiv(test3, -1)

                # scalar filter
                - test1: if(true_, need_by_sex20[0], -1)
                - assertEqual(test1, need_by_sex20[0])
                - test2: if(false_, need_by_sex20[0], -1)
                - assertEqual(test2, -1)
                # bad index
                - test3: if(false_, need_by_sex20[2], -1)
                - assertEqual(test3, -1)

                # array key
                # ---------
                # 0 and 1 are the only valid indices for need_by_sex20
                - good_idx: if(age < 2, age, 0)
                - bad_idx: age
                - good_res: need_by_sex20[good_idx]
                - target: if(age < 2, good_res, 0)

                # array filter
                - test1: if(age < 2, need_by_sex20[good_idx], 0)
                - assertEqual(test1, target)
                - test2: if(age >= 2, 0, need_by_sex20[good_idx])
                - assertEqual(test2, target)
                # bad index
                - test3: if(age < 2, need_by_sex20[bad_idx], 0)
                - assertEqual(test3, target)
                - test4: if(age >= 2, 0, need_by_sex20[bad_idx])
                - assertEqual(test4, target)

                # scalar filter
                - test1: if(true_, need_by_sex20[good_idx], -1)
                - assertEqual(test1, good_res)
                - test2: if(false_, need_by_sex20[good_idx], -1)
                - assertEquiv(test2, -1)
                # bad index
                - test3: if(false_, need_by_sex20[bad_idx], -1)
                - assertEquiv(test3, -1)

                # tuple key
                # ---------
                - gender_idx: gender * 1
                - period_idx: period - base_period
                - good_idx: gender_idx, if(age < 70, age + 20, -1), period_idx
                - bad_idx1: gender_idx, age + 20, period_idx
                - bad_idx2: gender_idx, age, period_idx + 100
                - good_res: MIG[good_idx]
                - target: if(age < 70, good_res, -1)

                # array filter
                - test1: if(age < 70, MIG[good_idx], -1)
                - assertEqual(test1, target)
                - test2: if(allfalse, MIG[good_idx], -1)
                - assertEquiv(test2, -1)
                # bad index
                - test3: if(allfalse, MIG[bad_idx1], -1)
                - assertEquiv(test3, -1)
                - test4: if(allfalse, MIG[bad_idx2], -1)
                - assertEquiv(test4, -1)

                # scalar filter
                - test1: if(true_, MIG[good_idx], -1)
                - assertEqual(test1, good_res)
                - test2: if(false_, MIG[good_idx], -1)
                - assertEquiv(test2, -1)
                # bad index
                - test3: if(false_, MIG[bad_idx1], -1)
                - assertEquiv(test3, -1)
                - test4: if(false_, MIG[bad_idx2], -1)
                - assertEquiv(test4, -1)

            test_macro:
                - ischild: age < 18
                - test_nonmacro1: show(sum(ischild))
                - test_macro1: show(sum(ISCHILD))
#                - breakpoint(2002)

                - age: age + 1

                - test_nonmacro2: show(sum(ischild))
                - show("test sum:", sum(ischild))
                - test_macro2: show(sum(ISCHILD))

                - show('male students', count(MALE and LOWER_SECONDARY_EDU))

#                - show('expr wh missing parenthesis', count(age < 15 & eduach == 2))
                # equivalent to count(age < (15 & eduach) == 2)
                # equivalent to count((age < (15 & eduach)) *and* ((15 & eduach) == 2))
                # calls __nonzero__ on the first part (age < (15 & eduach))
                - show(groupby(eduach, gender))

            compute_agegroup:
                - agegroup: if(age < 50, 5 * trunc(age / 5), 10 * trunc(age / 10))

            test_align:
                - num_all: count()
                - num_women: count(not gender)
                - num_men: count(gender)

                # manual alignment on an integer column
                # -------------------------------------
                - int_aligned: align(age,
                                     expressions=[gender],
                                     possible_values=[[False, True]],
                                     proportions=[0.1, 0.2])
                - num_aligned: count(int_aligned)
                - num_aligned_women: count(int_aligned and not gender)
                - num_aligned_men: count(int_aligned and gender)
                - assertTrue(num_aligned_women - 0.1 * num_women < 1.0)
                - assertTrue(num_aligned_men - 0.2 * num_men < 1.0)
                - assertEqual(num_aligned_women + num_aligned_men, num_aligned)

                # check that older individuals are taken first
                - assertTrue(max(age, filter=gender and not int_aligned)
                             <=
                             min(age, filter=gender and int_aligned))
                - assertTrue(max(age, filter=not gender and not int_aligned)
                             <=
                             min(age, filter=not gender and int_aligned))

                # manual alignment on a float column (with nan)
                # ---------------------------------------------
                - nan_age: if(age < 10, nan, age * 1.0)
                - assertEqual(count(nan_age != nan_age), count(age < 10))
                - float_aligned: align(nan_age,
                                       expressions=[gender],
                                       possible_values=[[False, True]],
                                       proportions=[0.1, 0.2])
                - num_aligned: count(float_aligned)
                - num_aligned_women: count(float_aligned and not gender)
                - num_aligned_men: count(float_aligned and gender)

                - assertTrue(num_aligned_women - 0.1 * num_women < 1.0)
                - assertTrue(num_aligned_men - 0.2 * num_men < 1.0)
                - assertEqual(num_aligned_women + num_aligned_men, num_aligned)

                # check that nan are chosen first
                # we have two different scenarii:
                # 1) we have more "nan" than we need
                #    => we check that all taken are "nan"
                # 2) or we have less "nan" than we need
                #    => we check that all "nan" are taken / aligned
                # and we have to check separately for men and women

                - isnan: nan_age != nan_age

                # women

                # more than 10% women are "nan"
                - morenan: count(not gender and isnan) > num_women * 0.1
                # we use min as a lesser all()
                - all_taken_nan: min(isnan, filter=not gender and float_aligned)
                - all_nan_taken: min(float_aligned,
                                     filter=not gender and isnan)
                - assertTrue(if(morenan, all_taken_nan, all_nan_taken))

                # men

                # more than 20% men are "nan"
                - morenan: count(gender and isnan) > num_men * 0.2
                - all_taken_nan: min(isnan, filter=gender and float_aligned)
                - all_nan_taken: min(float_aligned, filter=gender and isnan)

                - assertTrue(if(morenan, all_taken_nan, all_nan_taken))

                # manual alignment with a constant
                # --------------------------------
                - const_aligned: align(False, filter=age < 10,
                                       expressions=[gender],
                                       possible_values=[[False, True]],
                                       proportions=[0.1, 0.2])
                - num_aligned: count(const_aligned)
                - num_aligned_women: count(const_aligned and not gender)
                - num_aligned_men: count(const_aligned and gender)

                - assertTrue(num_aligned_women - 0.1 * num_women < 1.0)
                - assertTrue(num_aligned_men - 0.2 * num_men < 1.0)
                - assertEqual(num_aligned_women + num_aligned_men, num_aligned)

                # check that individuals with higher ids are chosen first
                - assertTrue(max(id, filter=gender and (age < 10) and
                                               not const_aligned)
                             <=
                             min(id, filter=gender and const_aligned))
                - assertTrue(max(id, filter=not gender and (age < 10) and
                                               not const_aligned)
                             <=
                             min(id, filter=not gender and const_aligned))

                # manual alignment with no score
                # ------------------------------
                - none_aligned: align(filter=age < 10,
                                      expressions=[gender],
                                      possible_values=[[False, True]],
                                      proportions=[0.1, 0.2])
                - num_aligned: count(none_aligned)
                - num_aligned_women: count(none_aligned and not gender)
                - num_aligned_men: count(none_aligned and gender)

                - assertTrue(num_aligned_women - 0.1 * num_women < 1.0)
                - assertTrue(num_aligned_men - 0.2 * num_men < 1.0)
                - assertEqual(num_aligned_women + num_aligned_men, num_aligned)

                # check that individuals with higher ids are chosen first
                - assertTrue(max(id, filter=gender and (age < 10) and
                                               not none_aligned)
                             <=
                             min(id, filter=gender and none_aligned))
                - assertTrue(max(id, filter=not gender and (age < 10) and
                                               not none_aligned)
                             <=
                             min(id, filter=not gender and none_aligned))

                # manual alignment with individuals in missing categories
                # -------------------------------------------------------

                - miss_aligned: align(filter=id < 100,
                                      expressions=[20 * trunc(age / 20)],
                                      possible_values=[[0, 20, 60, 80, 100]],
                                      proportions=[0.1, 0.1, 0.1, 0.1, 0.1])
                - num_aligned: count(miss_aligned)
                - assertTrue(num_aligned - 0.1 * num_all < 1.0)

                # alignment with an implicit filter
                # ---------------------------------

                - dead1: if(gender,
                            align(take=age > 95, leave=ISCHILD,
                                  fname='al_p_dead_m.csv'),
                            align(take=age > 95, leave=ISCHILD,
                                  fname='al_p_dead_f.csv'))

                - assertEqual(count(not dead1 and (age > 95)), 0)
                - assertEqual(count(dead1 and ISCHILD), 0)

                # 3d alignment (gender, age, period)
                # ----------------------------------
                - dead2: align(take=age > 95, leave=ISCHILD,
                               fname='al_p_dead.csv')

                - assertTrue(count(dead1 != dead2) <= 105)

                # 2d alignment with period not last
                # ---------------------------------
                - percent_f: if(period <= 2002, 0.2,
                             if(period <= 2003, 0.3, 0.4))
                - percent_m: percent_f + 0.1
                - aligned: align(fname='al_p_period_notlast.csv')

                - theoric_aligned_f: trunc(count(not gender) * percent_f)
                - theoric_aligned_m: trunc(count(gender) * percent_m)
                - diff_f: count(aligned and not gender) - theoric_aligned_f
                - diff_m: count(aligned and gender) - theoric_aligned_m
                - assertTrue((0 <= diff_f) and (diff_f <= 1))
                - assertTrue((0 <= diff_m) and (diff_m <= 1))
                - show('diff_f', diff_f, 'diff_m', diff_m)

                # 1d alignment (period)
                # ---------------------
                - period_only: align(fname='al_p_period_only.csv')
                - num_aligned: count(period_only)
                - target_percent: if(period == 2002, 0.2,
                                  if(period == 2003, 0.3,
                                  0.4))
                - assertTrue(num_aligned - target_percent * num_all < 1.0)

                # 1d alignment (other than period)
                # --------------------------------
                - by_gender: align(fname='al_p_one_dim.csv')

                - num_aligned: count(by_gender)
                - num_aligned_women: count(by_gender and not gender)
                - num_aligned_men: count(by_gender and gender)

                - assertTrue(num_aligned_women - 0.2 * num_women < 1.0)
                - assertTrue(num_aligned_men - 0.3 * num_men < 1.0)
                - assertEqual(num_aligned_women + num_aligned_men, num_aligned)

                # align using a temporary variable
                - temp: age + 1

                # these do not produce exactly the same values because of the
                # way we correct for "fractional persons" with a probability of
                # adding one person. However the difference should be <= than
                # the number of alignment categories.
                - var_aligned: align(fname='al_p_dead_m.csv')
                - temp_aligned: align(fname='al_p_temp.csv')
                - expr_aligned: align(fname='al_p_dead_m.csv',
                                      expressions=[age + 1 - (age + 1) / (age + 1), period])
                - assertTrue(count(temp_aligned != var_aligned) <= 105)
                - assertTrue(count(expr_aligned != var_aligned) <= 105)

                # fixed proportion
                # ----------------
                - fixed_percent_aligned: align(proportions=0.1)
                - num_aligned: count(fixed_percent_aligned)
                - assertTrue(abs(num_aligned - trunc(num_all * 0.1)) <= 1)

                # expr proportion
                # ---------------
                - percent: if(period == 2002, 0.1, 0.2)
                - expr_percent_aligned: align(proportions=percent)
                - num_aligned: count(expr_percent_aligned)
                - target_num: if(period == 2002,
                                 trunc(0.1 * num_all),
                                 trunc(0.2 * num_all))
                - assertTrue(abs(num_aligned - target_num) <= 1)

                # expr ndarray
                # ------------

                # compute % of men for each age
                # Note that we cannot use groupby(age, filter=gender) because
                # in that case we might have age categories missing whereas
                # we want them to be empty instead.
                - men_by_age: groupby(age, expr=count(gender))
                - men_prop_by_age: men_by_age / groupby(age)

                - expr_ndarray_aligned: align(proportions=men_prop_by_age)
                - num_aligned: count(expr_ndarray_aligned)
                # this is correct (and not modulo 1 for each category like
                # other alignment tests) because for each age:
                # expected = len(member_indices) * proportion
                # where len(member_indices) = count(age==x)
                #                             count(age==x and gender)
                #   and proportion          = ---------------------------
                #                             count(age==x)
                #            count(age==x) * count(age==x and gender)
                # expected = ------------------------------------------------
                #            count(age==x)
                #          = count(age==x and gender)
                # and thus expected == int(expected)
                - assertEqual(num_aligned, count(gender))
                - assertEqual(groupby(age, filter=expr_ndarray_aligned),
                              groupby(age, filter=gender))

            test_align_abs:
                - num_all: count()
                - num_women: count(not gender)
                - num_men: count(gender)

                # manual alignment on an integer column
                # -------------------------------------
                - int_aligned: align_abs(age,
                                         [10, 20],
                                         expressions=[gender],
                                         possible_values=[[False, True]])
                - assertEqual(count(int_aligned and not gender), 10)
                - assertEqual(count(int_aligned and gender), 20)
                - assertEqual(count(int_aligned), 30)

                # check that older individuals are taken first
                - assertTrue(max(age, filter=gender and not int_aligned)
                             <=
                             min(age, filter=gender and int_aligned))
                - assertTrue(max(age, filter=not gender and not int_aligned)
                             <=
                             min(age, filter=not gender and int_aligned))

                # manual alignment with constant need
                # -----------------------------------
                - aligned: align_abs(age, 10)
                - assertEqual(count(aligned), 10)

                # manual alignment with expr need
                # -------------------------------
                # count(age < 5) is just a number to match, we align over the
                # whole population (ie we do not have a filter)
                - aligned: align_abs(age, count(age < 5))
                - assertEqual(count(aligned), count(age < 5))

                # manual alignment with tuple of exprs need
                # -----------------------------------------
                - aligned: align_abs(age,
                                     (count(not gender and age > 18),
                                      count(gender and age > 20)),
                                     expressions=[gender],
                                     possible_values=[[False, True]])
                - assertEqual(count(aligned and not gender),
                              count(not gender and age > 18))
                - assertEqual(count(aligned and gender),
                              count(gender and age > 20))

                # external file
                # -------------
                - by_gender: align_abs(0, 'al_p_absolute.csv')

                - assertEqual(count(by_gender), 50)
                - assertEqual(count(by_gender and not gender), 20)
                - assertEqual(count(by_gender and gender), 30)

                # external file, overridden expressions
                # -------------------------------------
                - by_gender: align_abs(0, 'al_p_absolute.csv',
                                       expressions=[not gender])

                - assertEqual(count(by_gender), 50)
                - assertEqual(count(by_gender and not gender), 30)
                - assertEqual(count(by_gender and gender), 20)

                # external file, overridden possible_values
                # -----------------------------------------
                - by_gender: align_abs(0, 'al_p_absolute.csv',
                                       possible_values=[[True, False]])

                - assertEqual(count(by_gender), 50)
                - assertEqual(count(by_gender and not gender), 30)
                - assertEqual(count(by_gender and gender), 20)

            test_extexpr:
                - value: extexpr('regr_test_1d.csv')
                - assertEqual(value, eduach * 0.3 + 0.2 * age + 0.1)

            test_logit_score:
                - seed(0)
                - result: logit_score(0.0)
                - seed(0)
                - assertEqual(result, uniform())

                - seed(0)
                - result: logit_score(0.5)
                - seed(0)
                - epsilon: logit(uniform())
                - assertEqual(result, logistic(0.5 - epsilon))

                - seed(0)
                - result: logit_score('regr_test_1d.csv')
                - seed(0)
                - expr: eduach * 0.3 + 0.2 * age + 0.1
                - assertEqual(result, logit_score(expr))
                - assertEqual(result, logistic(expr - epsilon))

            test_logit_regr:
                # equivalent to uniform() > 0.5
                - simple: logit_regr(0.0)
                - fixed_percent: logit_regr(0.0, align=0.5)
                - with_file: logit_regr(0.0, align='al_p_one_dim.csv')

                - with_coef_file: logit_regr('regr_test_1d.csv')
                - with_both_file: logit_regr('regr_test_1d.csv',
                                             align='al_p_one_dim.csv')

            test_cont_regr:
                - show("expr only")
                # -----------------
                - assertEqual(cont_regr(2.4 + 0.22 * age),
                              2.4 + 0.22 * age)

                - show("explicit filter")
                # -----------------------
                - value: cont_regr(2.4 + 0.22 * age, filter=gender)
                # we can't use assertEqual(value, xxx) because arrays with nans
                # do not compare equal
                - check: if(gender,
                            value == 2.4 + 0.22 * age,
                            value != value)
                - assertTrue(all(check))

                - show("implicit filter")
                # -----------------------
                - assertEqual(if(gender, cont_regr(2.4 + 0.22 * age), 42.0),
                              if(gender, 2.4 + 0.22 * age, 42.0))

                - show("both implicit and explicit filter")
                # -----------------------------------------
                - value: if(gender,
                            cont_regr(2.4 + 0.22 * age, filter=age > 20),
                            42.0)
                - check: if(gender,
                            if(age > 20,
                               value == 2.4 + 0.22 * age,
                               value != value),
                            value == 42.0)
                - assertTrue(all(check))

                - show("error_var")
                # -----------------
                - err: normal()
                - assertEqual(cont_regr(2.4 + 0.22 * age, error_var='err'),
                              2.4 + 0.22 * age + err)

                - show("mult")
                # ------------
                - value: cont_regr(2.4 + 0.22 * age, mult=2)
                # this should yield a simple normal random distribution
                - check: (value - (2.4 + 0.22 * age)) / 2

                # the average of a normal is mu (=0)
                - mu: 0
                - assertTrue(abs(mu - avg(check)) < 0.1)
                # the stddev of a normal is sigma (=1)
                - sigma: 1
                - assertTrue(abs(sigma - std(check)) < 0.1)

                - show("both mult and filter (issue 153)")
                # ----------------------------------------

                - value: cont_regr(age, mult=0.5, filter=gender)
                - assertTrue(all(value != value, filter=not gender))
                # this should yield a simple normal random distribution
                - check: (value - age) / 0.5

                # the average of a normal is mu (=0)
                - mu: 0
                - assertTrue(abs(mu - avg(check, filter=gender)) < 0.1)
                # the stddev of a normal is sigma (=1)
                - sigma: 1
                - assertTrue(abs(sigma - std(check, filter=gender)) < 0.1)

            test_log_regr:
                # expr only
                - assertEqual(log_regr(2.4 + 0.22 * age),
                              exp(2.4 + 0.22 * age))

                # with explicit filter
                - value: log_regr(2.4 + 0.22 * age, filter=gender)
                # we can't use assertEqual(value, xxx) because arrays with nans
                # do not compare equal
                - check: if(gender,
                            value == exp(2.4 + 0.22 * age),
                            value != value)
                - assertEqual(count(check), count())

                # with implicit filter
                - assertEqual(if(gender, log_regr(2.4 + 0.22 * age), 42),
                              if(gender, exp(2.4 + 0.22 * age), 42))

                # with both implicit and explicit filter
                - value: if(gender,
                            log_regr(2.4 + 0.22 * age, filter=age > 20),
                            42.0)
                - check: if(gender,
                            if(age > 20,
                               value == exp(2.4 + 0.22 * age),
                               value != value),
                            value == 42.0)
                - assertEqual(count(check), count())

                # with error_var
                - err: normal()
                - assertEqual(log_regr(2.4 + 0.22 * age, error_var='err'),
                              exp(2.4 + 0.22 * age + err))

                # with mult
                - value: log_regr(2.4 + 0.22 * age, mult=2)
                # this should yield a simple normal random distribution
                - check: (log(value) - (2.4 + 0.22 * age)) / 2

                # the average of a normal is mu (=0)
                - mu: 0
                - assertTrue(abs(mu - avg(check)) < 0.1)
                # the stddev of a normal is sigma (=1)
                - sigma: 1
                - assertTrue(abs(sigma - std(check)) < 0.1)

#            test_uninitialized_var:
#                - result: uninitialized_var

            set_uninitialized_var:
                - uninitialized_var: True

            test_new:
                # with no filter nor number
                - pop: count()
                - new_id: new('person', age=999)
                - assertEqual(count(), 2 * pop)
                - assertEqual(count(age == 999), pop)
                - remove(age == 999)
                - assertEqual(count(), pop)

                # with number
                - new_id: new('person', number=10, age=999)
                - assertEqual(count(), pop + 10)
                - assertEqual(count(age == 999), 10)
                - remove(age == 999)
                - assertEqual(count(), pop)

                # with explicit filter
                - givebirth: not gender and (age >= 16) and (age <= 50)
                - new_id: new('person', filter=givebirth and partner_id != -1,
                              age=0,
                              partner_id=-1,
                              hh_id=hh_id,
                              m_id=id,
                              f_id=partner.id,
                              eduach=choice([2, 3, 4], [0.40, 0.35, 0.25]),
                              gender=choice([True, False], [0.51, 0.49]))

                # with implicit filters
                # unknown father when the mother is < 25 years old (even if
                # she has a partner, so that we can differentiate them.
                - new_id: if(givebirth,
                             if(age < 25,
                                new('person',
                                    age=0,
                                    partner_id=-1,
                                    hh_id=hh_id,
                                    m_id=id,
                                    f_id=-1,
                                    eduach=choice([2, 3, 4], [0.40, 0.35, 0.25]),
                                    gender=choice([True, False], [0.51, 0.49])),
                                new('person',
                                    age=0,
                                    partner_id=-1,
                                    hh_id=hh_id,
                                    m_id=id,
                                    f_id=partner.id,
                                    eduach=choice([2, 3, 4], [0.40, 0.35, 0.25]),
                                    gender=logit_regr(0.0))),
                             -1)

                # both implicit and explicit filters
                - new_id: if(givebirth,
                             new('person', filter=partner_id != -1,
                                 age=0,
                                 partner_id=-1,
                                 hh_id=hh_id,
                                 m_id=id,
                                 f_id=partner.id,
                                 eduach=choice([2, 3, 4], [0.40, 0.35, 0.25]),
                                 gender=choice([True, False], [0.51, 0.49])),
                             -1)

            test_o2m:
                # count
                - nch: children.count()
                - assertEqual(sum(nch), count(mother.id != -1))

                - nch_012: children.count(age <= 12)
                - assertTrue(all(nch_012 <= nch))

                # sum
                - ch_012_age_sum: children.sum(age, age <= 12)
                - ch_012_age2_sum: children.sum(age * 2, age <= 12)
                - assertEqual(ch_012_age2_sum, ch_012_age_sum * 2)

                # with a scalar
                - assertEqual(children.sum(10), nch * 10)

                # avg
                - ch_012_age_avg: children.avg(age, age <= 12)
                - assertNanEqual(ch_012_age_avg, ch_012_age_sum / nch_012)

                # min, max
                - ch_minage: children.min(age)
                - ch_maxage: children.max(age)
                - assertTrue(all(ch_minage <= ch_maxage))
                - assertTrue(sum(ch_minage) < sum(ch_maxage))

                # test that if there is nobody satisfying the filter, it gets
                # the missing value for that type
                - assertEquiv(children.min(age, age > 1000), -1)
                - all_nan: children.min(float_field1, age > 1000)
                - assertTrue(all(all_nan != all_nan))


            test_mixed_links:
                # multi-level
                - assertEqual(partner.partner.age,
                              if(partner_id != -1, age, -1))
                - assertTrue(all(mother.partner.age == father.age,
                                 filter=mother.partner_id == f_id))

                # get
                - assertTrue(all(household.id + 1 == household.get(id + 1),
                                 filter=hh_id != -1))

                # m2o + o2m
                - persons_in_hh: household.get(persons.count())
                - highedu_in_hh: household.get(persons.count(eduach == 4))
                - loweredu_in_hh: household.get(persons.count(eduach < 4))
                - assertEqual(highedu_in_hh + loweredu_in_hh, persons_in_hh)

                # m2o + o2m with filter
                - age_oldest_child: household.get(persons.max(age, age < 18))
                - age_youngest_child: household.get(persons.min(age, age < 18))
                - assertTrue(all(age_oldest_child >= age_youngest_child))

                # m2o + m2o + o2m
                - hh_per_region: household.region.get(households.count())
                - assertTrue(all(hh_per_region > 0))

                # long link chain
                - long: partner.partner.household.region.get(households.count())
                - assertTrue(all(long == hh_per_region,
                                 filter=partner_id != -1))

                # two links using the same column
                - hh_count: household.get(persons.count())
                - hh2_count: household_bis.get(persons.count())
                - assertEqual(hh_count, hh2_count)

#            test_extra_comma:
#                - show('test extra colon'),

             # commented because it raises an exception
#            test_predictor:
#                predictor: plop
#                expr: age

            test_clone:
                - count95: count(age == 95)
                - total: count()
                - clone(filter = age == 95,
                        f_id = id,
                        m_id = id)
                - assertEqual(count(), total + count95)
                - isclone: f_id != -1 and f_id == m_id
                - assertEqual(count(isclone), count95)
                - assertTrue(all(age == 95, filter=isclone))
                - remove(isclone)
                - assertEqual(count(), total)

            marriage:
                - married: partner_id != -1

                - to_marry: (age >= 18) and (age <= 90) and not married
                - avg_age_men: avg(age, filter=to_marry and gender)
                - difficult_match: if(to_marry and not gender,
                                      abs(age - avg_age_men),
                                      nan)
                - workless: not work
                # Note that using links in the score expression slows things
                # down a lot. See https://github.com/liam2/liam2/issues/128.
                - partner_id:
                    if(to_marry,
                       matching(set1filter=not gender,
                                set2filter=gender,
                                score=- 0.4893 * other.age
                                      + 0.0131 * other.age ** 2
                                      - 0.0001 * other.age ** 3
                                      + 0.0467 * (other.age - age)
                                      - 0.0189 * (other.age - age) ** 2
                                      + 0.0003 * (other.age - age) ** 3
                                      - 0.9087 * (other.work and workless)
                                      - 1.3286 * (other.workless and not workless)
                                      - 0.6549 * (other.work and work)
                                      - 0.7939 * ((other.eduach == 3) and TERTIARY_EDU)
                                      - 1.4128 * ((other.eduach == 2) and TERTIARY_EDU)
                                      - 0.8984 * ((other.eduach == 4) and UPPER_SECONDARY_EDU)
                                      - 1.5530 * ((other.eduach == 4) and LOWER_SECONDARY_EDU)
                                      - 0.5451 * ((other.eduach == 2) and LOWER_SECONDARY_EDU)
                                      + 0.0015 * abs(household.num_persons - other.household.num_persons),
                                orderby=difficult_match),
                       partner_id)

                - just_married: to_marry and (partner_id != -1)

                - newhousehold: new('household', filter=just_married and not gender,
                                    start_period=period)
                - hh_id: if(just_married,
                            if(gender, partner.newhousehold, newhousehold),
                            hh_id)

            test_compound:
                - assertEqual(max(min(age, 10)), 10)
                - assertEqual(min(max(age, 20)), 20)

            test_lag:
                - global: show(MINR)
                - global_t: show(MINR[period])

                - lagglobal: show(lag(MINR))
                - lagglobal_period: show(lag(MINR[period]))
                - lagglobal_attr: show(lag(MINR.shape))
                - global_t_1: show(MINR[period - 1])

                - global_t_age: show(MINR[period - age])
                - lagglobal_expr: show(lag(MINR, min(age) + 1))

                # does not work yet. It needs the context to accept a vector
                # of periods instead of a single period
#                - lagglobal_expr_multi: show(lag(MINR, age))

                - lag_age_subscript: show(lag(age[0]))

                - lagavg: show(lag(avg(age)))
                - avglag: show(avg(lag(age)))

                # this fails if we cloned adults: they are missing in last
                # period but have an age != 0 this period
                - assertEqual(lag(age, missing=0), if(age == 0, 0, age - 1))

                - num_birth: count(age == 0)
                # fails with clones
                - assertEqual(count(lag(age) == -1), num_birth)
                - assertEqual(count(lag(age, missing=0) == -1), 0)

                - num1yearold: count(age == 1)
                - assertEqual(count(lag(age, missing=0) == 0),
                              num1yearold + num_birth)

                - assertEqual(lag(age, 2), lag(lag(age)))

                - prev_male: count(lag(MALE))
                - assertEqual(prev_male, count(MALE) - count(age == 0 and MALE))

                - prev_newborns: lag(count(age == 0))
                - assertEqual(prev_newborns, count(age == 1))

                # link in a lag
                # first make sure couples of last period still hold
                - assertTrue(all(partner_id != -1, filter=lag(partner_id) != -1))
                - prev_p_age1: lag(partner.age)
                - prev_p_age2: if(lag(partner_id) != -1, partner.age - 1, -1)
                - assertEqual(prev_p_age1, prev_p_age2)

                # this tests whether id2rownum works correctly for lags of more
                # than one period
                - prev_p_age: lag(partner.age, 2)

                # for clones lag(age, 2) is -1, even if the parent of the clone
                # is alive in period - 2
                - cloned: (m_id == f_id) and (m_id != -1)
#                - assertEqual(if(cloned,
#                                 age - 2,
#                                 lag(age, 2)),
#                              if(period > 2002,
#                                 if(age >= 2, age - 2, -1),
#                                 -1))
                # FIXME: this fails (see issue #146)
                #- g: groupby(agegroup, gender, expr=count(lag(TERTIARY_EDU)))

            test_lag_o2m:
                # this mostly tests that DiskBackedArrays work as expected
                - past_nch: lag(children.count(), 2)
                # this does not test much but I cannot think of anything more
                # precise that is guaranteed to be True
                - assertTrue(all(past_nch >= -1))
                - assertTrue(all(past_nch < 50))

            test_value_for_period:
                # period is a constant
                - assertEqual(value_for_period(MINR, 2005), 13620.2)
                - assertEqual(value_for_period(age, 2001)[0], 24)

                # period is a scalar expression
                - assertEqual(value_for_period(age, period - 1), lag(age))

            test_duration:
                - show("age > 10", duration(age > 10))
                - show("max(d, 2)", max(duration(age > 10), 2))

                # with a simple boolean variable
                # modify work so that it is not constant for all periods
                - work: choice([False, True])
                # this is just a way to save the work variable
                - work_backup: work and work
                - dur_work: duration(work)
                # check that work was not modified (used to be the case)
                - assertEqual(work, work_backup)
                # check that dur_work is correct
                - assertEqual(dur_work == 0, not work)
                - assertEqual(dur_work == 1, work and not lag(work))
                - assertEqual(dur_work == 2,
                              work and lag(work) and not lag(work, 2))
                - assertEqual(dur_work > 2,
                              work and lag(work) and lag(work, 2))

            test_dump_init:
                - empty_file: csv(fname='empty_file.csv')
                - one_line_header: csv('period', 'id', 'age',
                                       fname='person_ages.csv')
                - two_line_header: csv(['average age', '/'],
                                       ['average age', 'gini'],
                                       fname='person_age_aggregates.csv')

#            test_h5:
#                # mode='a', append=False: replace table in existing file
#                                          (default)
#                # mode='a', append=True: append to existing table
#                                         (append=True implies mode='a')
#                # mode='w': replace the whole file
#                # period is currently stored in array, so we can skip
#                # temporaries and still have it
#                - h5(dump(temporaries=False),
#                     fname='persons.h5', node="/entities/person", append=True)
#                # node defaults to "/entities/{entity}"
#                - h5(dump(), fname='persons.h5', append=True)
#                # fname defaults to output/file
#                - h5(dump(), append=True)
#                # I would be nice to also have a builtin method that does
#                # not need to be defined (something like "__store__"), which
#                # would be equivalent to the current Entity.store_period_data:
#                - h5(dump(temporaries=False), append=True)

            test_dump:
                - expr: csv(dump(gender, age, partner_id, partner.age),
                            suffix='partner_ages')
                - full: csv(dump(), suffix='full')
                - twodumps: csv(dump(gender, age, filter=not gender),
                                'and now something completely different',
                                dump(gender, age, filter=gender),
                                suffix='split_ages')
                # no fname nor suffix
                - csv(dump(age))
                - fname: csv(dump(age), fname='person_ages_{period}.csv')
                # append
                - csv(dump(period, id, age, filter=id < 10, header=False),
                      fname='person_ages.csv', mode='a')
                # test show
                - show(dump(gender, age, filter=id < 10))
                # aggregate and filter (0.6 * is important, otherwise we don't
                # get a 0-d ndarray back, which was the cause of a bug)
                - median_age: 0.6 * median(age)
                - csv(dump(age, avg(age), age > avg(age), median_age,
                           filter=id < 10),
                      suffix='aggregate_filter')
                # dump with no row
                - csv(dump(filter=period == 2100), suffix='norow_scalarfilter')
                - csv(dump(filter=age > 150), suffix='norow_arrayfilter')

            test_csv:
                - show("single expr")
                - csv(avg(age), fname='person_age_aggregates.csv', mode='a')

                - show("single expr with (useless) assign")
                - expr: csv(avg(age),
                            fname='person_age_aggregates.csv', mode='a')

                - show("several exprs")
                - csv(avg(age), gini(age),
                      fname='person_age_aggregates.csv', mode='a')

                - show("empty groupby")
                - csv(groupby(gender, filter=age > 200))

            test_remove:
                - assertTrue(all(partner.partner.id == id,
                                 filter=partner_id != -1))
                - to_remove: age >= 100

                # break links
                - partner_id: if(partner.to_remove, -1, partner_id)
                - f_id: if(father.to_remove, -1, f_id)
                - m_id: if(mother.to_remove, -1, m_id)

                - num_to_remove: count(to_remove)
                - total: count()
                - remove(to_remove)
                - assertTrue(all(0 <= age and age <= 99))
                - assertTrue(all(not to_remove))
                - assertEqual(count(), total - num_to_remove)
                - assertTrue(all(partner.partner.id == id,
                                 filter=partner_id != -1))

            test_uniform:
                - u: uniform()
                - assertEqual(u.__len__(), count())
                - assertTrue(all(0.0 <= u and u < 1.0))

                - u: uniform(size=200)
                - assertEqual(u.__len__(), 200)

                - u: uniform(filter=gender)
                - assertTrue(all(0.0 <= u and u < 1.0, filter=gender))
                # nan outside the filter
                - assertTrue(all(u != u, filter=not gender))

            test_otherrandom:
                - g: gumbel()
                - g: gumbel(filter=gender)
                # nan outside the filter
                - assertTrue(all(g != g, filter=not gender))
                - p: poisson()
                - assertTrue(all(p >= 0))
                - p: poisson(filter=gender)
                - assertTrue(all(p >= 0, filter=gender))
                - assertTrue(all(p == -1, filter=not gender))
                - mn: multivariate_normal([0, 0], [[1.5, 1], [1, 1.5]])
                - assertEqual(mn.shape, (count(), 2))

            test_all:
                # scalars
                - assertTrue(all(True))
                - assertFalse(all(False))
                # vectors
                - assertTrue(all(id >= 0))
                - assertFalse(all(id < 0))
                - assertFalse(all(id > 100))
                # with a filter
                - assertTrue(all(id >= 0, filter=MALE))
                - assertFalse(all(id < 0, filter=MALE))
                - assertFalse(all(id > 100, filter=MALE))
                - assertTrue(all(MALE, filter=MALE))
                - assertFalse(all(FEMALE, filter=MALE))

            test_any:
                # scalars
                - assertTrue(any(True))
                - assertFalse(any(False))
                # vectors
                - assertTrue(any(id >= 0))
                - assertFalse(any(id < 0))
                - assertTrue(any(id > 100))
                # with a filter
                - assertTrue(any(id >= 0, filter=MALE))
                - assertFalse(any(id < 0, filter=MALE))
                - assertTrue(any(id > 100, filter=MALE))
                - assertTrue(any(MALE, filter=MALE))
                - assertFalse(any(FEMALE, filter=MALE))

            test_count:
                # simple
                - population: count()
                # not very useful but I could not think of something better
                - assertTrue(population >= 0)

                # with a filter
                - qshow(count(MALE))
                - qshow(count(FEMALE))
                - assertEqual(count(MALE) + count(FEMALE), population)
                - assertEqual(count(MALE) + count(FEMALE), population)

            test_sum:
                # simple
                - population_age: sum(age)
                # explicit filter
                - males_age: sum(age, filter=MALE)
                - assertEqual(males_age, sum(age * MALE))
                - females_age: sum(age, filter=FEMALE)
                - qshow(FEMALE)
                - qshow(sum(FEMALE))
                - qshow(age * FEMALE)
                - qshow(sum(age * FEMALE))
                - assertEqual(females_age, sum(age * FEMALE))
                - assertEqual(males_age + females_age, population_age)

                # implicit/contextual filter
                # assign to each man the sum of men ages and to each woman
                # the sum of women ages
                - filtered: if(MALE, sum(age), sum(age))
                - assertEqual(count(filtered == males_age),
                              count(MALE))
                - assertEqual(count(filtered == females_age),
                              count(FEMALE))

                # both implicit and explicit filter
                # assign to each man the sum of men ages and to each woman
                # the sum of women ages
                - age_men_10plus: sum(age, filter=MALE and age >= 10)
                - age_women_20plus: sum(age, filter=FEMALE and age >= 20)
                - test_value: if(MALE, sum(age, filter=age >= 10),
                                       sum(age, filter=age >= 20))
                - assertEqual(count(test_value == age_men_10plus),
                              count(MALE))
                - assertEqual(count(test_value == age_women_20plus),
                              count(FEMALE))

                # nested contextual filter (this is more of a test of nested
                # contextual filters than sum but it makes more sense to
                # have it here anyway)
                - teen: age >= 10 and age < 20
                - test: if(MALE,
                           if(teen, sum(age), sum(age)),
                           sum(age))
                - male_teens_age: sum(age, MALE and teen)
                - male_other_age: sum(age, MALE and not teen)
                - assertEqual(count(test == male_teens_age),
                              count(MALE and teen))
                - assertEqual(count(test == male_other_age),
                              count(MALE and not teen))
                - assertEqual(count(test == females_age),
                              count(FEMALE))

                # with missing
                - assertEqual(sum([1, -1, 2]), 3)
                - assertEqual(sum([1.0, nan, 2.0]), 3.0)

                # with missing but skip_na=False
                - assertEqual(sum([1, -1, 2], skip_na=False), 2)
                - withnan: sum([1.0, nan, 2.0], skip_na=False)
                # fails with numba
#                - assertTrue(withnan != withnan)
                - assertTrue(not (withnan == withnan))

                # with missing and filter
                - assertEqual(sum(if(age > 10, -1, age), filter=gender),
                              sum(age, filter=age <= 10 and gender))
                - f_age: age * 1.0
                - assertEqual(sum(if(age > 10, nan, f_age), filter=gender),
                              sum(f_age, filter=age <= 10 and gender))

                # bool expr
                - sum_bool: sum([False, True, True])
                - assertEqual(sum_bool, 2)

                # scalar
                # currently fails
#                - assertEqual(sum(2), 2 * count())
                - assertEqual(sum(2, filter=MALE), 2 * count(MALE))

            test_avg:
                # simple
                - assertEqual(avg(age), sum(age) / count())

                # explicit filter
                - assertEqual(avg(age, filter=MALE),
                              sum(age, filter=MALE) / count(MALE))
                - assertEqual(avg(age, filter=FEMALE),
                              sum(age, filter=FEMALE) / count(FEMALE))

                # with missing
                - assertEqual(avg([1.0, nan, 3.0]), 2.0)
                - assertEqual(avg([1, -1, 3]), 2.0)

                # with missing but skip_na=False
                - assertEqual(avg([1, -1, 3], skip_na=False), 1.0)
                - withnan: avg([1.0, nan, 3.0], skip_na=False)
                - assertTrue(withnan != withnan)

                # with missing and filter
                # this is just a way to save the gender variable
                - gender_backup: gender and gender
                - assertEqual(avg(if(age > 10, -1, age), filter=gender),
                              avg(age, filter=age <= 10 and gender))
                - f_age: age * 1.0
                - assertEqual(avg(if(age > 10, nan, f_age), filter=gender),
                              avg(f_age, filter=age <= 10 and gender))
                # check that gender was not modified (used to be the case)
                - assertEqual(gender, gender_backup)

                # bool expr
                - assertEqual(avg([False, True, True, False]), 0.5)

            test_std:
                # bool expr
                - assertEqual(std([False, True, True, False]), 0.5)

            test_min:
                # simple scalars
                - assertEqual(min([2, 1, 3]), 1)
                - assertEqual(min([2.0, 1.0, 3.0]), 1.0)

                # simple column
                - assertEqual(min(age), 0)

                # explicit filter
                - assertEqual(min(age, filter=age >= 10), 10)

                # with na
                - assertEqual(min([3, -1, 2]), 2)
                - assertEqual(min([3.0, nan, 2.0]), 2.0)

                # with na not skipping
                - assertEqual(min([3, -1, 2], skip_na=False), -1)
                - whnan: min([3.0, nan, 2.0], skip_na=False)
                - assertTrue(whnan != whnan)

                # with na and filter
                # this is just a way to save the gender variable
                - gender_backup: gender and gender
                - assertEqual(min(if(age > 10, -1, age), filter=gender),
                              min(age, filter=age <= 10 and gender))
                - f_age: age * 1.0
                - assertEqual(min(if(age > 10, nan, f_age), filter=gender),
                              min(f_age, filter=age <= 10 and gender))
                # check that gender was not modified (used to be the case)
                - assertEqual(gender, gender_backup)

            test_max:
                # simple scalars
                - assertEqual(max([2, 1, 3]), 3)
                - assertEqual(max([2.0, 1.0, 3.0]), 3.0)

                # simple column
                - assertTrue(all(age <= max(age)))

                # explicit filter
                - assertEqual(max(age, filter=age <= 20), 20)

                # with na
                - assertEqual(max([3, -1, 2]), 3)
                - assertEqual(max([-3, -1, -2]), -2)
                - assertEqual(max([3.0, nan, 2.0]), 3.0)

                # with na not skipping
                - assertEqual(max([3, -1, 2], skip_na=False), 3)
                - assertEqual(max([-3, -1, -2], skip_na=False), -1)
                - whnan: max([3.0, nan, 2.0], skip_na=False)
                - assertTrue(whnan != whnan)

                # with na and filter
                # this is just a way to save the gender variable
                - gender_backup: gender and gender
                - assertEqual(max(if(age < 10, -1, age), filter=gender),
                              max(age, filter=age >= 10 and gender))
                - f_age: age * 1.0
                - assertEqual(max(if(age < 10, nan, f_age), filter=gender),
                              max(f_age, filter=age >= 10 and gender))
                # check that gender was not modified (used to be the case)
                - assertEqual(gender, gender_backup)

            test_median:
                # simple without filter
                - median_age: median(age)
                - num_young: count(age < median_age)
                - num_median: count(age == median_age)
                - num_old: count(age > median_age)
                - num_total: count()

                - assertTrue(num_young <= num_total / 2)
                - assertTrue(num_old <= num_total / 2)
                - assertEqual(num_young + num_median + num_old, num_total)

                # scalar (there is not much point but it should not crash)
                - median_age2: median(median_age)
                - assertEqual(median_age, median_age2)

                # with an explicit filter
                - median_age: median(age, filter=gender)
                - num_young: count(gender and (age < median_age))
                - num_median: count(gender and (age == median_age))
                - num_old: count(gender and (age > median_age))
                - num_total: count(gender)

                - assertTrue(num_young <= num_total / 2)
                - assertTrue(num_old <= num_total / 2)
                - assertEqual(num_young + num_median + num_old, num_total)

            test_percentile:
                # without filter
                - age_10p: percentile(age, 10)
                - num_young: count(age < age_10p)
                - num_10p: count(age == age_10p)
                - num_old: count(age > age_10p)
                - num_total: count()

                # the + 1 are necessary in case the Nth value is between two
                # different values because in that case, the percentile is a
                # linear approximation of both values, and thus the number of
                # values smaller can be 1 more. Note that if we are between
                # two indices but the values at those two indices is the same
                # we do not have a problem, that is why this problem only
                # triggers rarely in our test because many individuals have
                # the same age.
                # >>> a = [0, 1, 2, 3, 4]
                # >>> np.percentile(a, 25)
                # 1.0
                # >>> np.sum(a < 1.0)
                # 1
                # >>> np.percentile(a, 26)
                # 1.04
                # >>> np.sum(a < 1.04)
                # 2
                - assertTrue(num_young <= (num_total / 10) + 1)
                - assertTrue(num_old <= (num_total * 90 / 100) + 1)
                - assertEqual(num_young + num_10p + num_old, num_total)

                # with a filter
                - age_10p: percentile(age, 10, filter=gender)
                - num_young: count(gender and (age < age_10p))
                - num_10p: count(gender and (age == age_10p))
                - num_old: count(gender and (age > age_10p))
                - num_total: count(gender)
                - assertTrue(num_young <= (num_total / 10) + 1)
                - assertTrue(num_old <= (num_total * 90 / 100) + 1)
                - assertEqual(num_young + num_10p + num_old, num_total)

            test_gini:
                # simple expr
                - assertEqual(gini([1, 1, 1]), 0)
                - assertEqual(gini([0, 0, 0, 1]), 0.75)
                - assertEqual(gini([1.0, 0.0, 1.0, 1.0]), 0.25)

                # with missing values
                - assertEqual(gini([0, -1, 1, 0, 0, -1]), 0.75)
                - assertEqual(gini([0.0, nan, 1.0, 0.0, 0.0, nan]), 0.75)

                # with missing values without skipping
                - assertEqual(gini([0, -1, 1, 1, 0], skip_na=False), 2.0)
                - wh_nan: gini([0.0, nan, 1.0, 0.0, nan], skip_na=False)
                - assertTrue(wh_nan != wh_nan)

                # boolean expr
                - assertEqual(gini([False, False, False, True]), 0.75)

                # with an explicit filter
                - show('gini(age)', gini(age))
                - show('gini(age) by sex:',
                       gini(age, filter=MALE),
                       '/',
                       gini(age, filter=FEMALE))

                # with missing and filter
                # this is just a way to save the gender variable
                - gender_backup: gender and gender
                - assertEqual(gini(if(age > 10, -1, age), filter=gender),
                              gini(age, filter=age <= 10 and gender))
                - f_age: age * 1.0
                - assertEqual(gini(if(age > 10, nan, f_age), filter=gender),
                              gini(f_age, filter=age <= 10 and gender))
                # check that gender was not modified (used to be the case)
                - assertEqual(gender, gender_backup)

            test_choice:
                - intchoice: choice([0, 5, 10], [0.1, 0.2, 0.7])
                - num0: count(intchoice == 0)
                - num5: count(intchoice == 5)
                - num10: count(intchoice == 10)
                - num_total: count()
                - assertEqual(num0 + num5 + num10, num_total)

                # test choices and probabilities being expressions
                - zero: avg(age) - avg(age)

                - p0: zero + 0.1
                - p1: zero + 0.3

                - fchoice: choice([zero, zero + 1.0, zero + 2.0],
                                  [p0, p1, 1.0 - p0 - p1])

                - num0: count(fchoice == 0.0)
                - num1: count(fchoice == 1.0)
                - num2: count(fchoice == 2.0)
                - assertEqual(num0 + num1 + num2, num_total)
                # this assertion can fail but it should occur pretty rarely
                - assertTrue((num0 < num1) and (num1 < num2))

                - show(groupby(choice([zero, zero + 1.0], [p0, 1.0 - p0]),
                               choice([0, 1], [0.3, 0.7]),
                               choice([0, 1])))

                # cases where choice should raise an exception
#                - bad1: choice([0, 1, 2], [0.5, 0.2, 0.1]) # sum < 1
#                - bad2: choice([0, 1, 2], [0.5, 0.4, 0.3]) # sum > 1

                # cases where choice used to print a warning but crashes
                # since we updated numpy.
#                - warn1: choice([0, 1], [0.5, 0.499999])  # sum slightly < 1
#                - warn2: choice([0, 1], [0.5, 0.5000009]) # sum slightly > 1

            test_groupby:
                # 1 dim
                - by_gender: groupby(gender)
                - assertEqual(by_gender,
                              [count(not gender), count(gender)])

                # 2 dim
                - by_agegroup_gender: groupby(agegroup, gender)
                - assertEqual(by_agegroup_gender.ndim, 2)
                - assertEqual(by_agegroup_gender.dim_names,
                              ['agegroup', 'gender'])
                - assertTrue(by_agegroup_gender.row_totals.__len__() > 0)
                - assertEqual(by_agegroup_gender.col_totals,
                              [count(not gender),
                               count(gender),
                               count()])
                - assertEqual(by_agegroup_gender[0],
                              [count(agegroup == -1 and not gender),
                               count(agegroup == -1 and gender)])

                # fails as expected, but if we can fix this, it would be nice
#                - show('groupby scalar', groupby(True, gender))
                # this is currently broken
#                - show('groupby scalar', groupby(avg(age), gender))

                # grouping by expressions (not only simple columns)
                - show(groupby(round(logit_score(0.0), 1)))
                - show('groupby global', groupby(if(gender, 65, WEMRA), gender))

                # with expr=
                - explicit_count: groupby(gender, expr=count())
                - assertEqual(explicit_count,
                              [count(not gender), count(gender)])

                - avg_age: groupby(gender, expr=avg(age))
                - assertEqual(avg_age, [avg(age, filter=not gender),
                                        avg(age, filter=gender)])

                - show('min', groupby(agegroup, expr=min(age)))
                - temp_scalar: avg(age)
                - show('wh scalar variable', groupby(agegroup, expr=temp_scalar * min(age)))

                # with expr= and filter
                - avg_age_work: groupby(gender, expr=avg(age), filter=work)
                - assertEqual(avg_age_work,
                              [avg(age, filter=work and not gender),
                               avg(age, filter=work and gender)])
                - assertEqual(avg_age_work.row_totals,
                              [avg(age, filter=work)])
                # expr=id
                - ids_by_gender: groupby(gender, expr=id, filter=id < 20)
                - assertEqual(ids_by_gender[0], id[id < 20 and not gender])
                - assertEqual(ids_by_gender[1], id[id < 20 and gender])

                # expr=id with the same number in each category (because in
                # that case dtype is int, instead of object)
                - ids_by_id: groupby(id >= 10, expr=id, filter=id < 20)
                - assertEqual(ids_by_id[0], id[id < 10])
                - assertEqual(ids_by_id[1], id[id >= 10 and id < 20])

                # expr=scalar
                - ten_by_gender: groupby(gender, expr=10)
                - assertEqual(ten_by_gender, [10, 10])

                # empty result
                - empty: groupby(gender, filter=age > 200)
                - show(empty)
                - assertEqual(empty, [])
                - empty_percent: groupby(gender, filter=age > 200,
                                         percent=True)
                - assertEqual(empty_percent, [])
                - show(empty_percent)

                # ...
                - num_persons2_percent: show(groupby(agegroup, gender, percent=True))

                - num_persons_weight_percent: show(groupby(agegroup, gender, expr=sum(weight), percent=True))
                - num_persons_csv: csv(groupby(agegroup, gender), suffix='groupby')
                - num_persons3: show(groupby(agegroup, work, gender))

                - ismarried: partner_id != -1
                - num_persons3t: show(groupby(agegroup, gender, ismarried))
                - num_workless: show(groupby(agegroup, gender,
                                          expr=count(not work)))
                - num_married: show(groupby(agegroup, gender,
                                            expr=count(ismarried)))
                - num_partner_work: show(groupby(agegroup, gender,
                                                 expr=count(partner.work)))
                - num_bad_partner: show(groupby(agegroup, gender,
                                                expr=count((partner_id != -1) and (partner.partner.id != id))))
                - agediff: show(groupby(agegroup, gender,
                                        expr=avg(age - if(partner.age == -1, nan, partner.age))))
#                                        expr=avg(abs(age - if(partner.age == -1, nan, partner.age)))))
#                - minmax_age: show(groupby(id / 100, gender, expr=max(age) - min(age)))

                # groupby in expressions
                # ----------------------
                - simple_expr: by_agegroup_gender * 2
                - assertEqual(simple_expr.ndim, 2)
                - assertEqual(simple_expr.dim_names, ['agegroup', 'gender'])
                - assertEqual(simple_expr.row_totals, None)
                - assertEqual(simple_expr.col_totals, None)

                # We cannot use groupby(age, filter=gender) because in that
                # case we might have missing age categories whereas we want
                # them to be empty instead.
                - men_by_age: groupby(age, expr=count(gender))
                - assertEqual(men_by_age.dim_names, ['age'])
                - by_age: groupby(age)
                - assertEqual(by_age.dim_names, ['age'])
                - men_prop_by_age: men_by_age / by_age
                - assertEqual(men_prop_by_age.dim_names, ['age'])

                # this does not trigger the same path than men_prop_by_age
                # (even though both go through ne), but this one creates hidden
                # temporary variables in EvaluableExpression.as_simple_expr
                # while the other does not
                - men_prop2: groupby(age, expr=count(gender)) / groupby(age)
                - assertEqual(men_prop2.dim_names, ['age'])

                # Yet another way to compute it. The division in:
                # count(gender) / count() is done by numexpr and since those are
                # scalars, it returns 0d arrays, so the result used to be
                # (before we special-cased this) an array of 0d arrays, which
                # caused problems when reused in an expression evaluated by
                # numexpr
                - men_prop3: groupby(age, expr=count(gender) / count())

                - assertEqual(men_prop_by_age, men_prop2)
                - assertEqual(men_prop_by_age, men_prop3)
                - men_prop_in_expr: men_prop2 + men_prop3
                - assertEqual(men_prop_in_expr, men_prop2 * 2)

                - min_count_by_gender: min(by_agegroup_gender, axis=0)
                - qshow(min_count_by_gender)
                - assertEqual(min_count_by_gender.shape, (2,))
                - assertEqual(min_count_by_gender.dim_names, None)
                - assertEqual(min_count_by_gender.row_totals, None)
                - assertEqual(min_count_by_gender.col_totals, None)

                - min_count_by_agegroup: min(by_agegroup_gender, axis=1)
                - assertEqual(min_count_by_agegroup.shape, (16,))
                - assertEqual(min_count_by_agegroup.dim_names, None)
                - assertEqual(min_count_by_gender.row_totals, None)
                - assertEqual(min_count_by_gender.col_totals, None)

            show_weight:
                - show("avg weight", avg(weight),
                       "total population", sum(weight))

            test_imported_process:
                - qshow(imported_field1)
                - assertEquiv(imported_field1, -1)
                - assertEqual(imported_field2, age + 2)

            test_array:
                - remove(id % 1000 < 999)
                - v1: age - 1
                - v2: age
                - v3: age + 1
                - v4: age + 2
                - v5: age + 3
                - v6: age + 4
                - arr: array([v3, v1, v2, v5, v6, v4])
                - arr2: sort(arr, axis=0)
                - b1: arr2[-1]
                - b2: arr2[-2]
                - b3: arr2[-3]
                - assertEqual(b1, v6)
                - assertEqual(b2, v5)
                - assertEqual(b3, v4)
                # sum of 3 best
                - s: arr2[-3:].sum(axis=0)
                - assertEqual(s, b1 + b2 + b3)

            generate:
                - new('person', number=100000,
                      age=randint(0, 98),
                      dead=False,
                      gender=choice([False, True]),
                      work=choice([False, True]),
                      partner_id=-1,
                      f_id=-1,
                      m_id=-1,
                      hh_id=-1)

            test_default_value:
                - show("test default value")
                - assertTrue(all(undefaulted_bool_variable == False))
                - assertTrue(all(undefaulted_integer_variable == -1))
                - assertTrue(all(undefaulted_float_variable != undefaulted_float_variable))
                - qshow(defaulted_integer_variable)
                - qshow(undefaulted_integer_variable)
                - assertTrue(all(defaulted_integer_variable == 99))
                - assertTrue(all(defaulted_float_variable == 99.99))
                - assertTrue(all(defaulted_bool_variable))


simulation:
    init:
        - household: [init_region]
        - person: [
#            generate,
            test_init,
            test_dump_init,
            test_remove_init
        ]
#        - household: [setweight, check]
#        # pass 1: weight up to 2
#        - household: [expand]
#        - person: [expand]
#        # pass 2: weights up to 4
#        - household: [expand]
#        - person: [expand]
#        # pass 3: weights up to 8
#        - household: [expand]
#        - person: [expand]
#        # pass 4: weights up to 16
#        - household: [expand]
#        - person: [expand]
#        # pass 5: weights up to 32
#        - household: [expand]
#        - person: [expand]
#
#        - household: [check]

    processes:
        - person: [
#                   bp,
                   compute_agegroup,
                   test_remove,

                   # basic
                   hybrid_temp_global,
                   set_hybrid_temp_global,
                   check_hybrid_temp_global,

                   set_temp_global,
                   check_temp_global,

#                   test_issue120,

                   test_expr,
                   test_trunc,

                   # random
                   test_uniform,
                   test_otherrandom,

                   test_seed,

                   # test the charts before test_new messes the demography
#                   test_charts,

                   # ...
                   test_logit,
                   test_logistic,

                   test_attr,
                   test_subscript,
                   test_call,
#                   test_issue119,
#                   test_issue126,
                   hybrid_test,
                   test_hybrids,

                   test_periodic_globals,
                   test_other_globals,
                   test_globals_nd,

                   test_macro,
                   test_compound,

                   test_while,
                   test_pi_nilakantha,

#                   test_extra_comma,
#                   test_uninitialized_var,

                   # lifecycle
                   test_new,
                   test_clone,

                   # aggregates
                   test_all,
                   test_any,
                   test_count,
                   test_sum,
                   test_avg,
                   test_std,
                   test_min,
                   test_max,
                   test_median,
                   test_percentile,
                   test_gini,

                   # regressions
                   test_extexpr,
                   test_logit_score,
                   test_logit_regr,
                   test_cont_regr,
                   test_log_regr,

                   # temporal
                   test_lag,
                   test_value_for_period,
                   test_duration,

                   # links
                   test_o2m,
                   test_lag_o2m,
                   test_mixed_links,

                   # output
                   test_groupby,
                   test_dump,
                   test_csv,

                   imported_process,
                   test_imported_process,

                   # alignment
                   test_align,
                   test_align_abs,

                   # misc
                   test_choice,
                   show_weight,
#                   test_array,
                   test_default_value,
        ]
        - household: [composition,
                      test_align_link,
#                      dump_csv_h,
                     ]

#    input:
#        method: void
#        file: none

    output:
        path: output
        file: simulation.h5
    # does not play nicely with recursive functions (because dump wants to
    # access a local variable between the time it is purged from the local scope
    # and the time it is restored from the backup) nor with functions with
    # multiple while loops (because those currently have the same "name".
#    autodump: True
#    autodiff: True

    random_seed: 0
    periods: 2
    logging:
        level: processes
#    timings: False
#    skip_shows: True
>>>>>>> 761324fb
<|MERGE_RESOLUTION|>--- conflicted
+++ resolved
@@ -1,4 +1,3 @@
-<<<<<<< HEAD
 import:
     - imported1.yml
     - imported2.yml
@@ -176,6 +175,13 @@
             - int_field1:   {type: int, initialdata: False}
             - hybrid_test:  {type: int, initialdata: False}
             - temp_global:  {type: int, initialdata: False, output: False}
+            - defaulted_bool_variable:  {type: bool, initialdata: False, default: True}
+            - undefaulted_bool_variable:  {type: bool, initialdata: False}
+            - defaulted_float_variable:  {type: float, initialdata: False, default: 99.99}
+            - undefaulted_float_variable:  {type: float, initialdata: False}
+            - defaulted_integer_variable:  {type: int, initialdata: False, default: 99}
+            - undefaulted_integer_variable:  {type: int, initialdata: False}
+
 
         links:
             partner: {type: many2one, target: person, field: partner_id}
@@ -2583,6 +2589,18 @@
                       m_id=-1,
                       hh_id=-1)
 
+            test_default_value:
+                - show("test default value")
+                - assertTrue(all(undefaulted_bool_variable == False))
+                - assertTrue(all(undefaulted_integer_variable == -1))
+                - assertTrue(all(undefaulted_float_variable != undefaulted_float_variable))
+                - qshow(defaulted_integer_variable)
+                - qshow(undefaulted_integer_variable)
+                - assertTrue(all(defaulted_integer_variable == 99))
+                - assertTrue(all(defaulted_float_variable == 99.99))
+                - assertTrue(all(defaulted_bool_variable))
+
+
 simulation:
     init:
         - household: [init_region]
@@ -2715,6 +2733,7 @@
                    test_choice,
                    show_weight,
 #                   test_array,
+                   test_default_value,
         ]
         - household: [composition,
                       test_align_link,
@@ -2740,2686 +2759,4 @@
     logging:
         level: processes
 #    timings: False
-#    skip_shows: True
-=======
-import:
-    - imported1.yml
-    - imported2.yml
-
-globals:
-    periodic:
-        path: param/globals.csv
-        transposed: True
-        fields:
-            # PERIOD is implicit
-
-            # WEMRA is defined in imported1.yml. It works even though no "path"
-            # key is specified in imported1.yml (as if the periodic table was in
-            # the H5 file) and even though it is specified using the "shortcut
-            # syntax" for periodic globals because that syntax is expanded
-            # before merging imported models, so it just do the right thing.
-
-            - MINR: float
-            - MIG_PERCENT: float
-
-    ARRAY:
-        type: float
-
-    MIG:
-        path: param/mig.csv
-        type: float
-
-    othertable:
-        path: param/othertable.csv
-        fields:
-            - PERIOD: int
-            - INTFIELD: int
-            - FLOATFIELD: float
-
-    othertable_noperiod:
-        fields:
-            - INTFIELD: int
-
-entities:
-#    test:
-#        fields:
-#            - test_field: int
-
-    region:
-        links:
-            households: {type: one2many, target: household, field: region_id}
-
-    household:
-        fields:
-            - num_persons:  {type: int, initialdata: False}
-            - nch:          {type: int, initialdata: False}
-            - start_period: {type: int, initialdata: False}
-            - clone_id:     {type: int, initialdata: False}
-            - weight:       {type: int, initialdata: False}
-            - region_id:    {type: int, initialdata: False}
-
-            # period and id are usually implicit, but we include them here
-            # anyway for the sake of testing
-            - period: int
-            - id: int
-
-        links:
-            region: {type: many2one, target: region, field: region_id}
-            persons: {type: one2many, target: person, field: hh_id}
-
-        processes:
-            init_region:
-                - region_id: choice([0, 1, 2], [0.55, 0.35, 0.10])
-
-            setweight:
-                - weight: randint(2, 32)
-
-            expand:
-                - last_non_clone_id: max(id)
-                - toclone: weight > 1
-                - clone_id: clone(toclone)
-                - is_clone: id > last_non_clone_id
-                - weight: if(toclone,
-                             trunc((weight + 1) / 2),
-                             if(is_clone,
-                                trunc(weight / 2),
-                                1))
-
-            check:
-                - show('min/max weight:', min(weight), max(weight))
-                - show('total population:', sum(persons.count()),
-                       '/ expanded:', sum(weight * persons.count()))
-
-            composition:
-                - num_persons: persons.count()
-                - nch: persons.count(age <= 18)
-
-                # TODO: make this work
-#                - nch_macro: persons.count(ISCHILD)
-
-            dump_csv_h:
-                - csv(dump())
-
-            test_align_link:
-                - num_persons: persons.count()
-                # kill empty households
-                - remove(num_persons == 0)
-
-                - total_population: sum(num_persons)
-                - show("total:", count(), "households /",
-                                 total_population, "persons")
-
-                # MIG_PERCENT is a simple float periodic global
-                - num_migrants: total_population * MIG_PERCENT
-                - qshow(num_migrants)
-
-                # MIG is a 3d table but we want the 2d table for this period
-                # currently, we need to manually compute the index
-                - base_period: 2000
-                - mig_period: MIG[:,:,period - base_period]
-
-                # Distribute total desired migrants, by age and sex
-                - need: num_migrants * mig_period
-
-                # sanity check
-                - assertTrue(abs(need.sum() - num_migrants) < 1e-4)
-
-                # without filter
-                - aligned_all: align_abs(persons.count(), need,
-                                         link=persons, secondary_axis=gender)
-                - qshow(count(aligned_all),
-                        sum(num_persons, filter=aligned_all))
-
-                # with a filter
-                - is_candidate: uniform() < 0.5
-                - qshow(count(is_candidate),
-                        sum(num_persons, filter=is_candidate))
-
-                - aligned: align_abs(persons.count(), need,
-                                     link=persons, secondary_axis=gender,
-                                     errors='carry',
-                                     filter=is_candidate)
-                - qshow(count(aligned),
-                        sum(num_persons, filter=aligned))
-
-#                - clone_id: clone(aligned)
-
-                # with pvalues != range(0, X)
-                - bchoice: choice([False, True])
-                - weird_num: choice([5, 25, 45, 65, 85, 105])
-                - weird_need: groupby(bchoice, weird_num, expr=10)
-                - show(weird_need)
-                - show('by sex', weird_need.sum(axis=1))
-                - aligned: align_abs(persons.count(), weird_need,
-                                     link=persons, secondary_axis=0,
-                                     filter=is_candidate,
-                                     expressions=[gender, 5 + trunc(age / 20) * 20])
-                - qshow(count(aligned),
-                        sum(num_persons, filter=aligned))
-
-
-    person:
-        fields:
-            # period and id are implicit
-            - age:          int
-            # we only use the dead field to remove dead persons in init
-            - dead:         bool
-            - gender:       bool
-            - work:         bool
-
-            - partner_id:   int
-            - hh_id:        int
-            - f_id:         int
-            - m_id:         int
-
-            - weight:       {type: int, initialdata: False}
-            - eduach:       {type: int, initialdata: False}
-            - agegroup:     {type: int, initialdata: False}
-            - float_field1: {type: float, initialdata: False}
-            - int_field1:   {type: int, initialdata: False}
-            - hybrid_test:  {type: int, initialdata: False}
-            - temp_global:  {type: int, initialdata: False, output: False}
-            - defaulted_bool_variable:  {type: bool, initialdata: False, default: True}
-            - undefaulted_bool_variable:  {type: bool, initialdata: False}
-            - defaulted_float_variable:  {type: float, initialdata: False, default: 99.99}
-            - undefaulted_float_variable:  {type: float, initialdata: False}
-            - defaulted_integer_variable:  {type: int, initialdata: False, default: 99}
-            - undefaulted_integer_variable:  {type: int, initialdata: False}
-
-
-        links:
-            partner: {type: many2one, target: person, field: partner_id}
-            household: {type: many2one, target: household, field: hh_id}
-            household_bis: {type: many2one, target: household, field: hh_id}
-            father: {type: many2one, target: person, field: f_id}
-            mother: {type: many2one, target: person, field: m_id}
-            children: {type: one2many, target: person, field: m_id}
-
-        macros:
-            ISCHILD: age < 18
-
-#            BOY: ISCHILD and MALE
-#            GIRL: ISCHILD and FEMALE
-
-            MALE: gender
-            FEMALE: not gender
-
-            CONSTANT_MACRO: 3
-
-            LOWER_SECONDARY_EDU: eduach == 2
-            UPPER_SECONDARY_EDU: eduach == 3
-            TERTIARY_EDU: eduach == 4
-
-        # possible transitions & regressions. The actual list used in the
-        # simulation must be defined below
-        processes:
-            bp:
-                - breakpoint(2002)
-
-            expand:
-                - last_non_clone_id: max(id)
-                - toclone: household.clone_id != -1
-                - clone_id: clone(toclone)
-
-                - is_clone: id > last_non_clone_id
-
-                - hh_id: if(is_clone, household.clone_id, hh_id)
-                - m_id: if(is_clone, mother.clone_id, m_id)
-                - f_id: if(is_clone, father.clone_id, f_id)
-                - partner_id: if(is_clone, partner.clone_id, partner_id)
-
-            test_proc:
-                # same name than in the caller function, but should be local
-                - temp_var: age * 1
-                - local_var: temp_var * 2
-                - assertEqual(local_var, age * 2)
-                # update global variable
-                - int_field1: age + 1
-
-            # should raise a warning because it does not make sense (but it
-            # is not supported by new syntax)
-#            func_only_args_oldsyntax:
-#                args: a, b
-
-#            func_only_code_oldsyntax:
-#                code:
-#                    # same name than in the caller function, but should be
-#                    # local
-#                    - temp_var: age
-#                    - local_var: temp_var * 2
-#                    - assertEqual(local_var, age * 2)
-#                    # update global variable
-#                    - int_field1: age + 1
-
-            func_only_code():
-                # same name than in the caller function, but should be local
-                - temp_var: age
-                - local_var: temp_var * 2
-                - assertEqual(local_var, age * 2)
-                # update global variable
-                - int_field1: age + 1
-
-#            func_only_return_oldsyntax:
-#                return: age + 1
-
-            func_only_return():
-                - return age + 1
-
-#            func_no_args_oldsyntax:
-#                code:
-#                    # same name than in the caller function, but should be
-#                    # local
-#                    - temp_var: age
-#                    - local_var: temp_var * 2
-#                return: local_var * 2
-
-            func_no_args():
-                # same name than in the caller function, but should be local
-                - temp_var: age
-                - local_var: temp_var * 2
-                - return local_var * 2
-
-#            func_no_code_oldsyntax:
-#                args: a, b
-#                return: a + b
-
-            func_no_code(a, b):
-                - return a + b
-
-#            func_no_return_oldsyntax:
-#                args: a, b
-#                code:
-#                    # same name than in the caller function, but should be
-#                    # local
-#                    - temp_var: age * 1
-#                    - local_var: temp_var * 2
-#                    - assertEqual(local_var, age * 2)
-#                    # update global variable
-#                    - int_field1: age + 1
-
-            func_no_return(a, b):
-                # same name than in the caller function, but should be local
-                - temp_var: age * 1
-                - local_var: temp_var * 2
-                - assertEqual(local_var, age * 2)
-                # update global variable
-                - int_field1: age + 1
-
-#            func_args_code_result_oldsyntax:
-#                args: a, b
-#                code:
-#                    - result: a + b
-#                    - result: result * 2
-#                return: result * 2
-
-            func_args_code_result(a, b):
-                - result: a + b
-                - result: result * 2
-                - return result * 2
-
-            func_args_conflict_fields(age):
-                - qshow(age)
-
-            # issue 119: function arguments not available in interactive console
-            issue119callee(arg):
-                - localarg: arg
-                # function arguments are not available in the interactive
-                # console, but local variables work fine:
-                # >>> arg
-                # name 'arg' is not defined
-                # >>> localarg
-                # 1.0
-                - show("type 'arg' and see if it is defined")
-                - breakpoint()
-
-            # this is an awful hack since we do not have an if control flow
-            # keyword yet
-            factorial(n):
-                - r: 0
-                - while n > 1:
-                    - r: n * factorial(n - 1)
-                    - n: 0
-                - while n == 1:
-                    - r: 1
-                    - n: 0
-                - return r
-
-            factorial2(n):
-                - while n > 1:
-                    - return n * factorial2(n - 1)
-                - return n
-
-            factorial3(n):
-                - while n <= 1:
-                    - return n
-                - r: 1
-                - while n > 1:
-                    - r: r * n
-                    - n: n - 1
-                - return r
-
-            test_call:
-                # 1) no args and no result (concise/old style)
-                - temp_var: age * 42
-                - int_field1: age + 42
-                - assertEqual(int_field1, age + 42)
-                - test_proc()
-                - assertEqual(int_field1, age + 1)
-                # make sure the local variable did not change
-                - assertEqual(temp_var, age * 42)
-
-                # 2) no args and no result (verbose/new style)
-                - int_field1: age + 42
-                - assertEqual(int_field1, age + 42)
-                - func_only_code()
-                - assertEqual(int_field1, age + 1)
-                # make sure the local variable did not change
-                - assertEqual(temp_var, age * 42)
-
-#            func_only_args(a, b)
-#            func_only_return() # -> age + 1
-#            func_no_args() # -> age * 4
-#            func_no_code(a, b) # -> a + b
-#            func_no_return(a, b) # no return but int_field1: age + 1
-#            func_args_code_result:
-
-                - assertEqual(factorial(0), 0)
-                - assertEqual(factorial(1), 1)
-                - assertEqual(factorial(2), 2)
-                - assertEqual(factorial(3), 6)
-                - assertEqual(factorial(4), 24)
-                # last number to not overflow a 32b int
-                - assertEqual(factorial(12), 479001600)
-
-                - assertEqual(factorial2(0), 0)
-                - assertEqual(factorial2(1), 1)
-                - assertEqual(factorial2(2), 2)
-                - assertEqual(factorial2(3), 6)
-                - assertEqual(factorial2(4), 24)
-                # last number to not overflow a 32b int
-                - assertEqual(factorial2(12), 479001600)
-
-                - assertEqual(factorial3(0), 0)
-                - assertEqual(factorial3(1), 1)
-                - assertEqual(factorial3(2), 2)
-                - assertEqual(factorial3(3), 6)
-                - assertEqual(factorial3(4), 24)
-                # last number to not overflow a 32b int
-                - assertEqual(factorial3(12), 479001600)
-
-                # generic call (ndarray methods)
-                # without argument
-                - assertEqual(age.sum(), sum(age))
-                - assertEqual(age.std(), std(age))
-                - assertEqual(age.max(), max(age))
-                - assertEqual(age.min(), min(age))
-
-                # with constant argument
-                - assertEqual(age.min(axis=-1), min(age))
-
-                # with expr argument
-                - axis: 0
-                - assertEqual(age.min(axis=axis), min(age))
-
-            test_issue119:
-                - issue119callee(1.0)
-
-            test_issue120:
-                # breakpoint to test issue 120: global temp produces
-                # warning in the interactive console. It needs to be
-                # called *after* the "temp_global" process !
-                - show("type 'age' and see if produces a warning")
-                - breakpoint()
-
-            # issue126: prevent function arguments named like fields
-            test_issue126:
-                - age_backup: age
-                - func_args_conflict_fields(age + 10)
-                - assertEqual(age, age_backup)
-
-            hybrid_test:
-                - hybrid_test: age + 1
-                - assertEqual(hybrid_test, age + 1)
-
-            test_hybrids:
-                # hybrid = both a variable and a method
-                # stored = in fields
-
-                # temporary global (single-expr process) => hybrid
-                # * manual call
-                - hybrid_temp_global()
-                # * in agespine (tested before)
-                # * used in expr
-                - assertEqual(hybrid_temp_global, age + 10)
-
-                # stored + single-expr process => hybrid
-                # * manual call
-                - compute_agegroup()
-                # * in agespine (tested before)
-                # * used in expr (tested in many tests but lets do it here too)
-                - local: agegroup * 10
-                - assertEqual(local, agegroup * 10)
-
-                # stored + function => hybrid (+ warn?)
-                # * manual call
-                - hybrid_test()
-                # * in agespine (tested before)
-                # * used in expr
-                - assertEqual(hybrid_test - 1, age)
-
-            # should raise an informative error message in 0.10 at least
-#            test_while_oldsyntax:
-#                - values: age
-#                - while:
-#                    cond: min(values) < 5
-#                    code:
-#                        - values: values + 1
-
-
-            test_while:
-                - values: age
-                - while min(values) < 5:
-                    - values: values + 1
-
-                - i: 5
-                - assertEqual(i, 5)
-                - while i:
-                    - i: i - 1
-                - assertEqual(i, 0)
-
-            # pi using the Nilakantha series
-            # pi = 3 + 4/(2*3*4) - 4/(4*5*6) + 4/(6*7*8) - 4/(8*9*10) + ...
-            test_pi_nilakantha:
-                - numiter: 10
-                - pi: 3
-                - n: 4
-                - d: 2
-                - i: 0
-                - while i < numiter:
-                    - pi: pi + n / (d * (d + 1) * (d + 2))
-                    - n: -n
-                    - d: d + 2
-                    - i: i + 1
-                - show("pi approximation after", numiter, "iterations:", pi)
-
-#            test_for:
-#                - n: 42
-#                # => for is a reserved keyword and can't be used as a
-#                #    variable name
-#                - for:
-#                    variables: i
-#                    in: [0, 1, 2, 3]
-#                    code:
-#                        - show("i:", i, "/ n + i:", n + i)
-#                        - show("age:", age)
-
-                 # two variables
-#                - for:
-#                    variables: index, letter
-#                    in: zip([0, 1, 2], ["a", "b", "c"])
-#                    code:
-#                        - show("index", index, "letter", letter)
-
-             # this will need to be represented by special objects anyway,
-             # so let us first do the ugly but easier (to implement) syntax
-#            embedded_python:
-#                done = False
-#                while not done:
-#                    age += 1
-#                    done = min(age) >= 10
-
-            test_charts:
-# commented so that the tests can run without interaction
-#                - plot(groupby(age))
-                - plot(groupby(age), suffix='test')
-
-                - boxplot(age[gender], age[not gender],
-                          fname='bplot1.png&pdf')
-                - boxplot((age[gender], age[not gender]),
-                          fname='bplot1bis.png')
-                - boxplot(groupby(eduach, expr=age, filter=eduach != -1),
-                          fname='bplot2.png&pdf')
-                - boxplot(groupby(eduach, expr=age, filter=eduach != -1),
-                          notch=True, fname='bplot3.png')
-
-                - plot(age, fname='plot01_{entity}_{period}.png')
-                - plot(age, 'o', fname='plot02.png')
-                - plot(groupby(age), fname='plot03.png&pdf')
-                - plot(groupby(age),
-                       groupby(age, expr=count(not gender)),
-                       groupby(age, expr=count(gender)),
-                       fname='plot04.png&pdf')
-                - plot((lag(avg(work), 5), lag(avg(work), 4),
-                        lag(avg(work), 3), lag(avg(work), 2),
-                        lag(avg(work)), avg(work)), fname='plot05.png')
-                - plot(groupby(age, gender), fname='plot06.png&pdf')
-                - plot(groupby(age, gender), colors=('g', 'b'),
-                       fname='plot07.png')
-                - plot(groupby(agegroup, gender), styles=['--', '-'],
-                       fname='plot08.png')
-                - plot(groupby(agegroup, gender),
-                       grid=False, linestyle='dashed', marker='o', linewidth=5,
-                       fname='plot09.png&pdf')
-                - plot(groupby(eduach), 's--', fname='plot10.png')
-                - plot(groupby(eduach), 's--', color='g',
-                       fname='plot11.png')
-                - plot(groupby(agegroup, expr=count(not gender)), 'o--',
-                       groupby(agegroup, expr=count(gender)), 's-.',
-                       groupby(agegroup), '*-', colors=['r', 'g', 'b'],
-                       fname='plot12.png&pdf')
-
-                - stackplot(groupby(eduach), fname='stackplot1.png')
-                - stackplot(groupby(age, eduach), fname='stackplot2.png&pdf')
-                - stackplot(groupby(eduach, gender),
-                            colors=['g', 'b'], baseline='sym',
-                            fname='stackplot3.png')
-                - stackplot(groupby(age, expr=count(not gender)),
-                            groupby(age, expr=count(gender)),
-                            fname='stackplot4.png')
-
-                - byage: groupby(age, percent=True)
-                - bar(byage, fname='bar1.png')
-                - bar(groupby(agegroup), fname='bar2.png&pdf')
-                - bar(groupby(agegroup + 1), fname='bar3.png')
-                - bar(groupby(agegroup, gender), fname='bar4.png')
-                - bar(groupby(agegroup, filter=not gender),
-                      groupby(agegroup, filter=gender),
-                      fname='bar5.png&pdf')
-                - bar(groupby(agegroup, eduach), fname='bar6.png&pdf')
-                - bar(groupby(agegroup, eduach), width=0.8, fname='bar7.png')
-                # mig_period_women
-                - bar(MIG[0,:,period - 2001], fname='bar8.png')
-
-                # axes are currently messed up
-                # - barh(groupby(agegroup, eduach))
-                # - barh(groupby(agegroup, eduach), height=0.7)
-
-                - pie(groupby(eduach), fname='pie1.png&pdf')
-                - pie(groupby(eduach),
-                      explode=[0.1, 0, 0],
-                      labels=['Lower secondary', 'Upper secondary', 'Tertiary'],
-                      fname='pie2.png&pdf')
-
-                # limit number of individuals to get smaller .pdf files
-                - num: 200
-                - salary: 10000 + uniform(size=num) * 50000
-                - area: 3.1415 * (4 + 1.5 * children.count()[:200]) ** 2
-                - scatter(age[:num], salary, c=eduach[:num], s=area, grid=True,
-                          fname='scatter1.png&pdf')
-                # r=expr is equivalent to s=pi * expr ** 2
-                - scatter(normal(size=num), normal(size=num), c=age[:num],
-                          r=2 ** eduach[:num], alpha=0.8,
-                          fname='scatter2.png&pdf')
-
-            test_init:
-                - eduach: choice([2, 3, 4], [0.40, 0.35, 0.25])
-                - weight: randint(1, 11)
-#                - new('person', number=10000000,
-#                      age=randint(102),
-#                      gender=choice([True, False], [0.5, 0.5]),
-#                      work=choice([True, False], [0.5, 0.5]),
-#                      partner_id=1)
-                # fix incoherent partners
-                - bad_partner: partner_id != -1 and partner.partner.id != id
-                - partner_id: if(bad_partner, -1, partner_id)
-                - assertTrue(all(partner.partner.id == id,
-                                 filter=partner_id != -1))
-
-            test_remove_init:
-                # dead True only comes from the input
-                - numdead: count(dead)
-                - total: count()
-                - partner_id: if(partner.dead, -1, partner_id)
-                - f_id: if(father.dead, -1, f_id)
-                - m_id: if(mother.dead, -1, m_id)
-                - remove(dead)
-                - assertEqual(count(), total - numdead)
-                - assertTrue(all(not dead))
-                - assertTrue(all(age >= 0))
-                - assertTrue(all(partner.partner.id == id,
-                                 filter=partner_id != -1))
-
-            hybrid_temp_global: age + 10
-
-            set_hybrid_temp_global:
-                - hybrid_temp_global: hybrid_temp_global * 2
-            check_hybrid_temp_global:
-                - assertEqual(hybrid_temp_global, (age + 10) * 2)
-
-            set_temp_global:
-                - temp_global: age + 10
-            check_temp_global:
-                - assertEqual(temp_global, age + 10)
-
-            test_expr:
-                - show("count:", count())
-                - show("age:", age)
-                - show("age + 1:", age + 1)
-                - show("age / 10:", age / 10)
-                - show("100 / age:", 100 / age)
-                - show("age * (1 / 2):", age * (1 / 2))
-                - show("clip(age, 10, 50)", clip(age, 10, 50))
-
-                # test we are not having aliases problems
-                - backup: age
-                # modify it. This occurs in place, because the field is stored
-                # in the main array.
-                - age: age + 1
-                - assertEqual(age, backup + 1)
-                - age: backup
-
-            test_trunc:
-                - assertTrue(all(age >= 0))
-                - diff: (age / 5) - trunc(age / 5)
-                - assertTrue(all(0.0 <= diff and diff < 1.0))
-                - assertTrue(any(diff > 0.0) and any(diff == 0.0))
-
-# TODO: move these tests somewhere more appropriate
-                # this tests the argument-checking code for "_compute"-based
-                # functions.
-#                - trunc()
-#                - trunc(1, 2, 3)
-
-                # this tests the argument-checking code for
-                # "NumpyFunction"-based functions
-#                - clip(age, 5)
-#                - clip(age, 5, 10, 15, 20)
-
-            test_seed:
-                - seed(0)
-                - value1: uniform()
-                - seed(0)
-                - value2: uniform()
-                - assertEqual(value1, value2)
-
-            test_logit:
-                - float_field: age / 120.0
-                - assertNanEqual(logit(float_field),
-                                 log(float_field / (1.0 - float_field)))
-
-            test_logistic:
-                - assertEqual(logistic(age), 1.0 / (1.0 + exp(-age)))
-                - float_field: age * 1.0
-                - assertEqual(logistic(float_field),
-                              1.0 / (1.0 + exp(-float_field)))
-
-            test_attr:
-                - assertEqual(age.ndim, 1)
-
-            test_subscript:
-                # with constant argument
-                # take advantage of the fact that data is ordered by id
-                - assertEqual(id[0], min(id))
-
-                # with expr argument
-                - newborn: age[age == 0]
-                - assertEqual(newborn[0], 0)
-
-                # with slice
-                - assertEqual(age[0:1], [age[0]])
-
-                # with expr slice
-                - index: trunc(count() / 2)
-                - ages: age[index:index+10:2]
-                - assertEqual(ages.__len__(), 5)
-                - assertEqual(ages[0], age[index])
-
-            test_periodic_globals:
-                # implicit global namespace
-                # -------------------------
-                - fake_wemra: if(period <= 1996, 60,
-                              if(period <= 1999, 61,
-                              if(period <= 2002, 62,
-                              if(period <= 2005, 63,
-                              if(period <= 2008, 64, 65)))))
-                - fake_wemra_pm1: if(period <= 1997, 60,
-                                  if(period <= 2000, 61,
-                                  if(period <= 2003, 62,
-                                  if(period <= 2006, 63,
-                                  if(period <= 2009, 64, 65)))))
-                # no index
-                - assertEqual(WEMRA, fake_wemra)
-                # const_index
-                - assertEqual(MINR[2005], 13620.2)
-                # (scalar) expr index
-                - assertEqual(WEMRA[period - 1], fake_wemra_pm1)
-
-                # Test that the generated variable name is the same for the
-                # same global when it is used multiple time (if the period
-                # is the same).
-                # This is an indirect test because I cannot test this directly
-                # yet (this should be a unit test instead).
-                # We know numexpr will explode with a ValueError("too many
-                # inputs") when there are more than 31 different variables,
-                # so if this test passes it means it worked.
-                - assertEqual(WEMRA + WEMRA + WEMRA + WEMRA + WEMRA + WEMRA +
-                              WEMRA + WEMRA + WEMRA + WEMRA + WEMRA + WEMRA +
-                              WEMRA + WEMRA + WEMRA + WEMRA + WEMRA + WEMRA +
-                              WEMRA + WEMRA + WEMRA + WEMRA + WEMRA + WEMRA +
-                              WEMRA + WEMRA + WEMRA + WEMRA + WEMRA + WEMRA +
-                              WEMRA + WEMRA + WEMRA + WEMRA + WEMRA + WEMRA,
-                              WEMRA * 36)
-
-                - globals_in_expr: 1.0 + MINR
-                - idx_globals_in_expr: 1.0 + MINR[2002]
-                - expr_idx_globals_in_expr: 1.0 + MINR[period - 1]
-
-                # index by a vector
-                - yearofbirth: period - age
-                - yearofpension: yearofbirth + 65
-                - result: MINR[yearofpension]
-                - assertEqual(result[0], MINR[yearofpension[0]])
-
-                # test for issue 121 (ie GLOBAL[large_negative] was very slow)
-                # In the initial report, it was created with trunc(nan)
-                # (= -2147483648).
-                - bad_index: if(id >= 0, -2147483648, -1)
-                # This takes ~1 minute wh/out the fix and < 1 ms with it.
-                - MINR[bad_index]
-
-                # test slices
-
-                # a) slices of constant lengths
-                #    (ie. all(stop - start == stop[0] - start[0]))
-                #    result is a 2D array: num_individuals x slice_length
-
-                #    1) scalar bounds
-                - scalar_bounds: MINR[period:period + 2].sum()
-                - assertEqual(scalar_bounds, MINR[period] + MINR[period + 1])
-
-                #    2) scalar start, vector stop
-                - scalar_start: MINR[period:age - age + period + 10]
-                - assertNanEqual(scalar_start[0][0], MINR[period])
-                - assertNanEqual(scalar_start[0][9], MINR[period + 9])
-
-                #    3) vector start, scalar stop
-                - scalar_stop: MINR[age - age + period:period + 10]
-                - assertNanEqual(scalar_stop[0][0], MINR[period])
-                - assertNanEqual(scalar_stop[0][9], MINR[period + 9])
-
-                #    4) vector start, vector stop
-                - vector_bounds: MINR[yearofbirth:yearofpension]
-                - assertNanEqual(vector_bounds[0],
-                                 MINR[yearofbirth[0]:yearofpension[0]])
-
-                # b) slices of varying length
-                #    (ie. any(stop - start != stop[0] - start[0]))
-                #    result is an IrregularNDArray:
-                #    num_individuals x slice lengths
-                - yearofpension: yearofbirth + if(gender, 65, WEMRA)
-
-                #    1) scalar start, vector stop
-                - scalar_start: MINR[period:yearofpension]
-                - assertNanEqual(scalar_start[0], MINR[period:yearofpension[0]])
-
-                #    2) vector start, scalar stop
-                # + 1 to not get all nan the first period
-                - scalar_stop: MINR[yearofbirth:period + 1]
-                - assertNanEqual(scalar_stop[0],
-                                 MINR[yearofbirth[0]:period + 1])
-
-                #    3) vector start, vector stop
-                - vector_bounds: MINR[yearofbirth:yearofpension]
-                - assertNanEqual(vector_bounds[0],
-                                 MINR[yearofbirth[0]:yearofpension[0]])
-
-                # test IrregularNDArray methods
-                - assertEqual(vector_bounds.prod(axis=1).__len__(), count())
-                - assertEqual(vector_bounds.sum(axis=1).__len__(), count())
-
-                # explicit "periodic" namespace
-                # -----------------------------
-                # no index
-                - assertEqual(periodic.WEMRA, fake_wemra)
-                # const_index
-                - assertEqual(periodic.MINR[2005], 13620.2)
-                # expr_index
-                - assertEqual(periodic.WEMRA[period - 1], fake_wemra_pm1)
-                - vector_idx: periodic.MINR[yearofbirth + 65]
-
-            test_other_globals:
-                # with a PERIOD column
-                - fake_intfield: if(period <= 1979, -1,
-                                 if(period <= 1996, 60,
-                                 if(period <= 1999, 61,
-                                 if(period <= 2002, 62,
-                                 if(period <= 2005, 63,
-                                 if(period <= 2008, 64,
-                                 if(period <= 2010, 65, -1)))))))
-                - assertEqual(othertable.INTFIELD, fake_intfield)
-                # expr_index
-                - assertEqual(othertable.INTFIELD[period], fake_intfield)
-
-                - baseperiod: 1980
-                - assertEqual(othertable_noperiod.INTFIELD[0], 60)
-                # expr_index
-                - assertEqual(othertable_noperiod.INTFIELD[period - baseperiod],
-                              fake_intfield)
-                # this is equivalent to INTFIELD[2002], so it is (way) out of
-                # bounds but it does not fail, it simply returns "missing"
-                # FIXME: it should not be allowed (ie not all global variable
-                # should have this "current period if not indexed" behavior.
-                - assertEqual(othertable_noperiod.INTFIELD, -1)
-
-            test_globals_nd:
-                # MIG is a 3d array: gender-age-period
-
-                # test that MIG was loaded correctly
-                - assertEqual(MIG.ndim, 3)
-                - assertEqual(MIG.shape, (2, 121, 61))
-                - assertEqual(MIG.dim_names, ['gender', 'age', 'period'])
-
-                # need should have the same characteristics
-                - need: MIG * 2.5
-                - assertEqual(need.ndim, 3)
-                - assertEqual(need.shape, (2, 121, 61))
-                - assertEqual(need.dim_names, ['gender','age', 'period'])
-
-                # nd_plus_nd should have the same characteristics too
-                - nd_plus_nd: need + MIG
-                - assertEqual(nd_plus_nd.ndim, 3)
-                - assertEqual(nd_plus_nd.shape, (2, 121, 61))
-                - assertEqual(nd_plus_nd.dim_names, ['gender','age', 'period'])
-                - assertIsClose(nd_plus_nd, 3.5 * MIG)
-
-                # let us take the 2d table for this period
-                # currently, we need to compute the index manually
-                - base_period: 2000
-                - mig_period: MIG[:,:,period - base_period]
-                - assertEqual(mig_period.ndim, 2)
-                - assertEqual(mig_period.shape, (2, 121))
-                - assertEqual(mig_period.dim_names, ['gender', 'age'])
-                - assertEqual(mig_period.pvalues.__len__(), 2)
-
-                # test that expressions with more than one dimension (2 in
-                # this case) work when the axes from both sides are not the
-                # same objects (this is the case in the need and nd_plus_nd
-                # tests above)
-                - mig_period_bis: MIG[:,:,period - base_period]
-                - mig_period_x2: mig_period + mig_period_bis
-                - assertEqual(mig_period_x2, mig_period * 2)
-
-                # should be a 2d table: gender-period
-                - need_by_sex_period: need.sum(axis=1)
-                - assertEqual(need_by_sex_period.ndim, 2)
-                - assertEqual(need_by_sex_period.shape, (2, 61))
-                # LabeledArray does not support reduction functions for now,
-                # so need_by_sex_period is not a LabeledArray
-                #- assertEqual(need_by_sex_period.dim_names, None)
-
-                # should be a 1d table: gender
-                - total_need_by_sex: need_by_sex_period.sum(axis=1)
-                - assertEqual(total_need_by_sex.ndim, 1)
-                - assertEqual(total_need_by_sex.shape, (2,))
-                - assertIsClose(total_need_by_sex,
-                                [77.6138352312, 74.8861646933])
-
-                # for current period, a 1d table: gender
-                # currently, we need to manually compute the index
-                - need_by_sex: need_by_sex_period[:,period - base_period]
-                - assertEqual(need_by_sex.ndim, 1)
-                - assertEqual(need_by_sex.shape, (2,))
-
-                - total_need: need_by_sex.sum()
-                - assertEqual(total_need.ndim, 0)
-                - qshow(total_need)
-
-                # vector indexes (should produce a non labeled vector)
-                # ----------------------------------------------------
-
-                # first, produce a 1 dim LabeledArray to test with
-                - need_by_sex20: MIG[:, 20, period - base_period]
-                - assertEqual(need_by_sex20.ndim, 1)
-                - assertEqual(need_by_sex20.shape, (2,))
-                - assertEqual(need_by_sex20.dim_names, ['gender'])
-
-                # 1d array[int[:]]
-                # gender can't be used directly as indices (we need integers)
-                - need_per_person: need_by_sex20[gender * 1]
-                - assertEqual(need_per_person.ndim, 1)
-                - assertEqual(need_per_person.shape, (count(),))
-                - assertEqual(need_per_person.dim_names, None)
-                - assertEqual(need_per_person.pvalues, None)
-
-                # 3d array[int[:], int[:], int]
-                - base_period: 2000
-                - percent_per_person: MIG[gender * 1, age, period - base_period]
-                - assertEqual(percent_per_person.ndim, 1)
-                - assertEqual(percent_per_person.shape, (count(),))
-                - assertEqual(percent_per_person.dim_names, None)
-                - assertEqual(percent_per_person.pvalues, None)
-                - assertEqual(percent_per_person[0],
-                              MIG[gender[0] * 1, age[0], period - base_period])
-
-                # use the resulting vector in an expression
-
-                # using a temporary variable
-                - remainder_per_person: 1 - percent_per_person
-                - assertIsClose(sum(remainder_per_person),
-                                count() - sum(percent_per_person))
-
-                # via a field: this forces a conversion to a normal
-                # (non-labeled) array
-                - float_field1: percent_per_person
-                - remainder_per_person: 1 - float_field1
-                - assertIsClose(sum(remainder_per_person),
-                                count() - sum(percent_per_person))
-
-                # direct use
-                - remainder_per_person: 1 - MIG[gender * 1, age,
-                                                period - base_period]
-                - assertIsClose(sum(remainder_per_person),
-                                count() - sum(percent_per_person))
-
-                # test an expr with two 3d array
-                - strange: MIG[gender * 1, 0, 0] - MIG[gender * 1, 1, 0]
-                - control1: MIG[:,0,:] - MIG[:,1,:]
-                - control2: control1[gender * 1, 0]
-                - assertIsClose(sum(strange), sum(control2))
-
-                # test combination with if() filter, to test whether the
-                # contextual filter works properly, especially with bad indices
-                - true_: True
-                - false_: False
-
-                # scalar key
-                # ----------
-                - alltrue: age < 1000
-                - allfalse: age > 1000
-
-                # array filter
-                - test1: if(alltrue, need_by_sex20[0], -1)
-                - assertEquiv(test1, need_by_sex20[0])
-                - test2: if(allfalse, need_by_sex20[0], -1)
-                - assertEquiv(test2, -1)
-                # bad index
-                - test3: if(allfalse, need_by_sex20[2], -1)
-                - assertEquiv(test3, -1)
-
-                # scalar filter
-                - test1: if(true_, need_by_sex20[0], -1)
-                - assertEqual(test1, need_by_sex20[0])
-                - test2: if(false_, need_by_sex20[0], -1)
-                - assertEqual(test2, -1)
-                # bad index
-                - test3: if(false_, need_by_sex20[2], -1)
-                - assertEqual(test3, -1)
-
-                # array key
-                # ---------
-                # 0 and 1 are the only valid indices for need_by_sex20
-                - good_idx: if(age < 2, age, 0)
-                - bad_idx: age
-                - good_res: need_by_sex20[good_idx]
-                - target: if(age < 2, good_res, 0)
-
-                # array filter
-                - test1: if(age < 2, need_by_sex20[good_idx], 0)
-                - assertEqual(test1, target)
-                - test2: if(age >= 2, 0, need_by_sex20[good_idx])
-                - assertEqual(test2, target)
-                # bad index
-                - test3: if(age < 2, need_by_sex20[bad_idx], 0)
-                - assertEqual(test3, target)
-                - test4: if(age >= 2, 0, need_by_sex20[bad_idx])
-                - assertEqual(test4, target)
-
-                # scalar filter
-                - test1: if(true_, need_by_sex20[good_idx], -1)
-                - assertEqual(test1, good_res)
-                - test2: if(false_, need_by_sex20[good_idx], -1)
-                - assertEquiv(test2, -1)
-                # bad index
-                - test3: if(false_, need_by_sex20[bad_idx], -1)
-                - assertEquiv(test3, -1)
-
-                # tuple key
-                # ---------
-                - gender_idx: gender * 1
-                - period_idx: period - base_period
-                - good_idx: gender_idx, if(age < 70, age + 20, -1), period_idx
-                - bad_idx1: gender_idx, age + 20, period_idx
-                - bad_idx2: gender_idx, age, period_idx + 100
-                - good_res: MIG[good_idx]
-                - target: if(age < 70, good_res, -1)
-
-                # array filter
-                - test1: if(age < 70, MIG[good_idx], -1)
-                - assertEqual(test1, target)
-                - test2: if(allfalse, MIG[good_idx], -1)
-                - assertEquiv(test2, -1)
-                # bad index
-                - test3: if(allfalse, MIG[bad_idx1], -1)
-                - assertEquiv(test3, -1)
-                - test4: if(allfalse, MIG[bad_idx2], -1)
-                - assertEquiv(test4, -1)
-
-                # scalar filter
-                - test1: if(true_, MIG[good_idx], -1)
-                - assertEqual(test1, good_res)
-                - test2: if(false_, MIG[good_idx], -1)
-                - assertEquiv(test2, -1)
-                # bad index
-                - test3: if(false_, MIG[bad_idx1], -1)
-                - assertEquiv(test3, -1)
-                - test4: if(false_, MIG[bad_idx2], -1)
-                - assertEquiv(test4, -1)
-
-            test_macro:
-                - ischild: age < 18
-                - test_nonmacro1: show(sum(ischild))
-                - test_macro1: show(sum(ISCHILD))
-#                - breakpoint(2002)
-
-                - age: age + 1
-
-                - test_nonmacro2: show(sum(ischild))
-                - show("test sum:", sum(ischild))
-                - test_macro2: show(sum(ISCHILD))
-
-                - show('male students', count(MALE and LOWER_SECONDARY_EDU))
-
-#                - show('expr wh missing parenthesis', count(age < 15 & eduach == 2))
-                # equivalent to count(age < (15 & eduach) == 2)
-                # equivalent to count((age < (15 & eduach)) *and* ((15 & eduach) == 2))
-                # calls __nonzero__ on the first part (age < (15 & eduach))
-                - show(groupby(eduach, gender))
-
-            compute_agegroup:
-                - agegroup: if(age < 50, 5 * trunc(age / 5), 10 * trunc(age / 10))
-
-            test_align:
-                - num_all: count()
-                - num_women: count(not gender)
-                - num_men: count(gender)
-
-                # manual alignment on an integer column
-                # -------------------------------------
-                - int_aligned: align(age,
-                                     expressions=[gender],
-                                     possible_values=[[False, True]],
-                                     proportions=[0.1, 0.2])
-                - num_aligned: count(int_aligned)
-                - num_aligned_women: count(int_aligned and not gender)
-                - num_aligned_men: count(int_aligned and gender)
-                - assertTrue(num_aligned_women - 0.1 * num_women < 1.0)
-                - assertTrue(num_aligned_men - 0.2 * num_men < 1.0)
-                - assertEqual(num_aligned_women + num_aligned_men, num_aligned)
-
-                # check that older individuals are taken first
-                - assertTrue(max(age, filter=gender and not int_aligned)
-                             <=
-                             min(age, filter=gender and int_aligned))
-                - assertTrue(max(age, filter=not gender and not int_aligned)
-                             <=
-                             min(age, filter=not gender and int_aligned))
-
-                # manual alignment on a float column (with nan)
-                # ---------------------------------------------
-                - nan_age: if(age < 10, nan, age * 1.0)
-                - assertEqual(count(nan_age != nan_age), count(age < 10))
-                - float_aligned: align(nan_age,
-                                       expressions=[gender],
-                                       possible_values=[[False, True]],
-                                       proportions=[0.1, 0.2])
-                - num_aligned: count(float_aligned)
-                - num_aligned_women: count(float_aligned and not gender)
-                - num_aligned_men: count(float_aligned and gender)
-
-                - assertTrue(num_aligned_women - 0.1 * num_women < 1.0)
-                - assertTrue(num_aligned_men - 0.2 * num_men < 1.0)
-                - assertEqual(num_aligned_women + num_aligned_men, num_aligned)
-
-                # check that nan are chosen first
-                # we have two different scenarii:
-                # 1) we have more "nan" than we need
-                #    => we check that all taken are "nan"
-                # 2) or we have less "nan" than we need
-                #    => we check that all "nan" are taken / aligned
-                # and we have to check separately for men and women
-
-                - isnan: nan_age != nan_age
-
-                # women
-
-                # more than 10% women are "nan"
-                - morenan: count(not gender and isnan) > num_women * 0.1
-                # we use min as a lesser all()
-                - all_taken_nan: min(isnan, filter=not gender and float_aligned)
-                - all_nan_taken: min(float_aligned,
-                                     filter=not gender and isnan)
-                - assertTrue(if(morenan, all_taken_nan, all_nan_taken))
-
-                # men
-
-                # more than 20% men are "nan"
-                - morenan: count(gender and isnan) > num_men * 0.2
-                - all_taken_nan: min(isnan, filter=gender and float_aligned)
-                - all_nan_taken: min(float_aligned, filter=gender and isnan)
-
-                - assertTrue(if(morenan, all_taken_nan, all_nan_taken))
-
-                # manual alignment with a constant
-                # --------------------------------
-                - const_aligned: align(False, filter=age < 10,
-                                       expressions=[gender],
-                                       possible_values=[[False, True]],
-                                       proportions=[0.1, 0.2])
-                - num_aligned: count(const_aligned)
-                - num_aligned_women: count(const_aligned and not gender)
-                - num_aligned_men: count(const_aligned and gender)
-
-                - assertTrue(num_aligned_women - 0.1 * num_women < 1.0)
-                - assertTrue(num_aligned_men - 0.2 * num_men < 1.0)
-                - assertEqual(num_aligned_women + num_aligned_men, num_aligned)
-
-                # check that individuals with higher ids are chosen first
-                - assertTrue(max(id, filter=gender and (age < 10) and
-                                               not const_aligned)
-                             <=
-                             min(id, filter=gender and const_aligned))
-                - assertTrue(max(id, filter=not gender and (age < 10) and
-                                               not const_aligned)
-                             <=
-                             min(id, filter=not gender and const_aligned))
-
-                # manual alignment with no score
-                # ------------------------------
-                - none_aligned: align(filter=age < 10,
-                                      expressions=[gender],
-                                      possible_values=[[False, True]],
-                                      proportions=[0.1, 0.2])
-                - num_aligned: count(none_aligned)
-                - num_aligned_women: count(none_aligned and not gender)
-                - num_aligned_men: count(none_aligned and gender)
-
-                - assertTrue(num_aligned_women - 0.1 * num_women < 1.0)
-                - assertTrue(num_aligned_men - 0.2 * num_men < 1.0)
-                - assertEqual(num_aligned_women + num_aligned_men, num_aligned)
-
-                # check that individuals with higher ids are chosen first
-                - assertTrue(max(id, filter=gender and (age < 10) and
-                                               not none_aligned)
-                             <=
-                             min(id, filter=gender and none_aligned))
-                - assertTrue(max(id, filter=not gender and (age < 10) and
-                                               not none_aligned)
-                             <=
-                             min(id, filter=not gender and none_aligned))
-
-                # manual alignment with individuals in missing categories
-                # -------------------------------------------------------
-
-                - miss_aligned: align(filter=id < 100,
-                                      expressions=[20 * trunc(age / 20)],
-                                      possible_values=[[0, 20, 60, 80, 100]],
-                                      proportions=[0.1, 0.1, 0.1, 0.1, 0.1])
-                - num_aligned: count(miss_aligned)
-                - assertTrue(num_aligned - 0.1 * num_all < 1.0)
-
-                # alignment with an implicit filter
-                # ---------------------------------
-
-                - dead1: if(gender,
-                            align(take=age > 95, leave=ISCHILD,
-                                  fname='al_p_dead_m.csv'),
-                            align(take=age > 95, leave=ISCHILD,
-                                  fname='al_p_dead_f.csv'))
-
-                - assertEqual(count(not dead1 and (age > 95)), 0)
-                - assertEqual(count(dead1 and ISCHILD), 0)
-
-                # 3d alignment (gender, age, period)
-                # ----------------------------------
-                - dead2: align(take=age > 95, leave=ISCHILD,
-                               fname='al_p_dead.csv')
-
-                - assertTrue(count(dead1 != dead2) <= 105)
-
-                # 2d alignment with period not last
-                # ---------------------------------
-                - percent_f: if(period <= 2002, 0.2,
-                             if(period <= 2003, 0.3, 0.4))
-                - percent_m: percent_f + 0.1
-                - aligned: align(fname='al_p_period_notlast.csv')
-
-                - theoric_aligned_f: trunc(count(not gender) * percent_f)
-                - theoric_aligned_m: trunc(count(gender) * percent_m)
-                - diff_f: count(aligned and not gender) - theoric_aligned_f
-                - diff_m: count(aligned and gender) - theoric_aligned_m
-                - assertTrue((0 <= diff_f) and (diff_f <= 1))
-                - assertTrue((0 <= diff_m) and (diff_m <= 1))
-                - show('diff_f', diff_f, 'diff_m', diff_m)
-
-                # 1d alignment (period)
-                # ---------------------
-                - period_only: align(fname='al_p_period_only.csv')
-                - num_aligned: count(period_only)
-                - target_percent: if(period == 2002, 0.2,
-                                  if(period == 2003, 0.3,
-                                  0.4))
-                - assertTrue(num_aligned - target_percent * num_all < 1.0)
-
-                # 1d alignment (other than period)
-                # --------------------------------
-                - by_gender: align(fname='al_p_one_dim.csv')
-
-                - num_aligned: count(by_gender)
-                - num_aligned_women: count(by_gender and not gender)
-                - num_aligned_men: count(by_gender and gender)
-
-                - assertTrue(num_aligned_women - 0.2 * num_women < 1.0)
-                - assertTrue(num_aligned_men - 0.3 * num_men < 1.0)
-                - assertEqual(num_aligned_women + num_aligned_men, num_aligned)
-
-                # align using a temporary variable
-                - temp: age + 1
-
-                # these do not produce exactly the same values because of the
-                # way we correct for "fractional persons" with a probability of
-                # adding one person. However the difference should be <= than
-                # the number of alignment categories.
-                - var_aligned: align(fname='al_p_dead_m.csv')
-                - temp_aligned: align(fname='al_p_temp.csv')
-                - expr_aligned: align(fname='al_p_dead_m.csv',
-                                      expressions=[age + 1 - (age + 1) / (age + 1), period])
-                - assertTrue(count(temp_aligned != var_aligned) <= 105)
-                - assertTrue(count(expr_aligned != var_aligned) <= 105)
-
-                # fixed proportion
-                # ----------------
-                - fixed_percent_aligned: align(proportions=0.1)
-                - num_aligned: count(fixed_percent_aligned)
-                - assertTrue(abs(num_aligned - trunc(num_all * 0.1)) <= 1)
-
-                # expr proportion
-                # ---------------
-                - percent: if(period == 2002, 0.1, 0.2)
-                - expr_percent_aligned: align(proportions=percent)
-                - num_aligned: count(expr_percent_aligned)
-                - target_num: if(period == 2002,
-                                 trunc(0.1 * num_all),
-                                 trunc(0.2 * num_all))
-                - assertTrue(abs(num_aligned - target_num) <= 1)
-
-                # expr ndarray
-                # ------------
-
-                # compute % of men for each age
-                # Note that we cannot use groupby(age, filter=gender) because
-                # in that case we might have age categories missing whereas
-                # we want them to be empty instead.
-                - men_by_age: groupby(age, expr=count(gender))
-                - men_prop_by_age: men_by_age / groupby(age)
-
-                - expr_ndarray_aligned: align(proportions=men_prop_by_age)
-                - num_aligned: count(expr_ndarray_aligned)
-                # this is correct (and not modulo 1 for each category like
-                # other alignment tests) because for each age:
-                # expected = len(member_indices) * proportion
-                # where len(member_indices) = count(age==x)
-                #                             count(age==x and gender)
-                #   and proportion          = ---------------------------
-                #                             count(age==x)
-                #            count(age==x) * count(age==x and gender)
-                # expected = ------------------------------------------------
-                #            count(age==x)
-                #          = count(age==x and gender)
-                # and thus expected == int(expected)
-                - assertEqual(num_aligned, count(gender))
-                - assertEqual(groupby(age, filter=expr_ndarray_aligned),
-                              groupby(age, filter=gender))
-
-            test_align_abs:
-                - num_all: count()
-                - num_women: count(not gender)
-                - num_men: count(gender)
-
-                # manual alignment on an integer column
-                # -------------------------------------
-                - int_aligned: align_abs(age,
-                                         [10, 20],
-                                         expressions=[gender],
-                                         possible_values=[[False, True]])
-                - assertEqual(count(int_aligned and not gender), 10)
-                - assertEqual(count(int_aligned and gender), 20)
-                - assertEqual(count(int_aligned), 30)
-
-                # check that older individuals are taken first
-                - assertTrue(max(age, filter=gender and not int_aligned)
-                             <=
-                             min(age, filter=gender and int_aligned))
-                - assertTrue(max(age, filter=not gender and not int_aligned)
-                             <=
-                             min(age, filter=not gender and int_aligned))
-
-                # manual alignment with constant need
-                # -----------------------------------
-                - aligned: align_abs(age, 10)
-                - assertEqual(count(aligned), 10)
-
-                # manual alignment with expr need
-                # -------------------------------
-                # count(age < 5) is just a number to match, we align over the
-                # whole population (ie we do not have a filter)
-                - aligned: align_abs(age, count(age < 5))
-                - assertEqual(count(aligned), count(age < 5))
-
-                # manual alignment with tuple of exprs need
-                # -----------------------------------------
-                - aligned: align_abs(age,
-                                     (count(not gender and age > 18),
-                                      count(gender and age > 20)),
-                                     expressions=[gender],
-                                     possible_values=[[False, True]])
-                - assertEqual(count(aligned and not gender),
-                              count(not gender and age > 18))
-                - assertEqual(count(aligned and gender),
-                              count(gender and age > 20))
-
-                # external file
-                # -------------
-                - by_gender: align_abs(0, 'al_p_absolute.csv')
-
-                - assertEqual(count(by_gender), 50)
-                - assertEqual(count(by_gender and not gender), 20)
-                - assertEqual(count(by_gender and gender), 30)
-
-                # external file, overridden expressions
-                # -------------------------------------
-                - by_gender: align_abs(0, 'al_p_absolute.csv',
-                                       expressions=[not gender])
-
-                - assertEqual(count(by_gender), 50)
-                - assertEqual(count(by_gender and not gender), 30)
-                - assertEqual(count(by_gender and gender), 20)
-
-                # external file, overridden possible_values
-                # -----------------------------------------
-                - by_gender: align_abs(0, 'al_p_absolute.csv',
-                                       possible_values=[[True, False]])
-
-                - assertEqual(count(by_gender), 50)
-                - assertEqual(count(by_gender and not gender), 30)
-                - assertEqual(count(by_gender and gender), 20)
-
-            test_extexpr:
-                - value: extexpr('regr_test_1d.csv')
-                - assertEqual(value, eduach * 0.3 + 0.2 * age + 0.1)
-
-            test_logit_score:
-                - seed(0)
-                - result: logit_score(0.0)
-                - seed(0)
-                - assertEqual(result, uniform())
-
-                - seed(0)
-                - result: logit_score(0.5)
-                - seed(0)
-                - epsilon: logit(uniform())
-                - assertEqual(result, logistic(0.5 - epsilon))
-
-                - seed(0)
-                - result: logit_score('regr_test_1d.csv')
-                - seed(0)
-                - expr: eduach * 0.3 + 0.2 * age + 0.1
-                - assertEqual(result, logit_score(expr))
-                - assertEqual(result, logistic(expr - epsilon))
-
-            test_logit_regr:
-                # equivalent to uniform() > 0.5
-                - simple: logit_regr(0.0)
-                - fixed_percent: logit_regr(0.0, align=0.5)
-                - with_file: logit_regr(0.0, align='al_p_one_dim.csv')
-
-                - with_coef_file: logit_regr('regr_test_1d.csv')
-                - with_both_file: logit_regr('regr_test_1d.csv',
-                                             align='al_p_one_dim.csv')
-
-            test_cont_regr:
-                - show("expr only")
-                # -----------------
-                - assertEqual(cont_regr(2.4 + 0.22 * age),
-                              2.4 + 0.22 * age)
-
-                - show("explicit filter")
-                # -----------------------
-                - value: cont_regr(2.4 + 0.22 * age, filter=gender)
-                # we can't use assertEqual(value, xxx) because arrays with nans
-                # do not compare equal
-                - check: if(gender,
-                            value == 2.4 + 0.22 * age,
-                            value != value)
-                - assertTrue(all(check))
-
-                - show("implicit filter")
-                # -----------------------
-                - assertEqual(if(gender, cont_regr(2.4 + 0.22 * age), 42.0),
-                              if(gender, 2.4 + 0.22 * age, 42.0))
-
-                - show("both implicit and explicit filter")
-                # -----------------------------------------
-                - value: if(gender,
-                            cont_regr(2.4 + 0.22 * age, filter=age > 20),
-                            42.0)
-                - check: if(gender,
-                            if(age > 20,
-                               value == 2.4 + 0.22 * age,
-                               value != value),
-                            value == 42.0)
-                - assertTrue(all(check))
-
-                - show("error_var")
-                # -----------------
-                - err: normal()
-                - assertEqual(cont_regr(2.4 + 0.22 * age, error_var='err'),
-                              2.4 + 0.22 * age + err)
-
-                - show("mult")
-                # ------------
-                - value: cont_regr(2.4 + 0.22 * age, mult=2)
-                # this should yield a simple normal random distribution
-                - check: (value - (2.4 + 0.22 * age)) / 2
-
-                # the average of a normal is mu (=0)
-                - mu: 0
-                - assertTrue(abs(mu - avg(check)) < 0.1)
-                # the stddev of a normal is sigma (=1)
-                - sigma: 1
-                - assertTrue(abs(sigma - std(check)) < 0.1)
-
-                - show("both mult and filter (issue 153)")
-                # ----------------------------------------
-
-                - value: cont_regr(age, mult=0.5, filter=gender)
-                - assertTrue(all(value != value, filter=not gender))
-                # this should yield a simple normal random distribution
-                - check: (value - age) / 0.5
-
-                # the average of a normal is mu (=0)
-                - mu: 0
-                - assertTrue(abs(mu - avg(check, filter=gender)) < 0.1)
-                # the stddev of a normal is sigma (=1)
-                - sigma: 1
-                - assertTrue(abs(sigma - std(check, filter=gender)) < 0.1)
-
-            test_log_regr:
-                # expr only
-                - assertEqual(log_regr(2.4 + 0.22 * age),
-                              exp(2.4 + 0.22 * age))
-
-                # with explicit filter
-                - value: log_regr(2.4 + 0.22 * age, filter=gender)
-                # we can't use assertEqual(value, xxx) because arrays with nans
-                # do not compare equal
-                - check: if(gender,
-                            value == exp(2.4 + 0.22 * age),
-                            value != value)
-                - assertEqual(count(check), count())
-
-                # with implicit filter
-                - assertEqual(if(gender, log_regr(2.4 + 0.22 * age), 42),
-                              if(gender, exp(2.4 + 0.22 * age), 42))
-
-                # with both implicit and explicit filter
-                - value: if(gender,
-                            log_regr(2.4 + 0.22 * age, filter=age > 20),
-                            42.0)
-                - check: if(gender,
-                            if(age > 20,
-                               value == exp(2.4 + 0.22 * age),
-                               value != value),
-                            value == 42.0)
-                - assertEqual(count(check), count())
-
-                # with error_var
-                - err: normal()
-                - assertEqual(log_regr(2.4 + 0.22 * age, error_var='err'),
-                              exp(2.4 + 0.22 * age + err))
-
-                # with mult
-                - value: log_regr(2.4 + 0.22 * age, mult=2)
-                # this should yield a simple normal random distribution
-                - check: (log(value) - (2.4 + 0.22 * age)) / 2
-
-                # the average of a normal is mu (=0)
-                - mu: 0
-                - assertTrue(abs(mu - avg(check)) < 0.1)
-                # the stddev of a normal is sigma (=1)
-                - sigma: 1
-                - assertTrue(abs(sigma - std(check)) < 0.1)
-
-#            test_uninitialized_var:
-#                - result: uninitialized_var
-
-            set_uninitialized_var:
-                - uninitialized_var: True
-
-            test_new:
-                # with no filter nor number
-                - pop: count()
-                - new_id: new('person', age=999)
-                - assertEqual(count(), 2 * pop)
-                - assertEqual(count(age == 999), pop)
-                - remove(age == 999)
-                - assertEqual(count(), pop)
-
-                # with number
-                - new_id: new('person', number=10, age=999)
-                - assertEqual(count(), pop + 10)
-                - assertEqual(count(age == 999), 10)
-                - remove(age == 999)
-                - assertEqual(count(), pop)
-
-                # with explicit filter
-                - givebirth: not gender and (age >= 16) and (age <= 50)
-                - new_id: new('person', filter=givebirth and partner_id != -1,
-                              age=0,
-                              partner_id=-1,
-                              hh_id=hh_id,
-                              m_id=id,
-                              f_id=partner.id,
-                              eduach=choice([2, 3, 4], [0.40, 0.35, 0.25]),
-                              gender=choice([True, False], [0.51, 0.49]))
-
-                # with implicit filters
-                # unknown father when the mother is < 25 years old (even if
-                # she has a partner, so that we can differentiate them.
-                - new_id: if(givebirth,
-                             if(age < 25,
-                                new('person',
-                                    age=0,
-                                    partner_id=-1,
-                                    hh_id=hh_id,
-                                    m_id=id,
-                                    f_id=-1,
-                                    eduach=choice([2, 3, 4], [0.40, 0.35, 0.25]),
-                                    gender=choice([True, False], [0.51, 0.49])),
-                                new('person',
-                                    age=0,
-                                    partner_id=-1,
-                                    hh_id=hh_id,
-                                    m_id=id,
-                                    f_id=partner.id,
-                                    eduach=choice([2, 3, 4], [0.40, 0.35, 0.25]),
-                                    gender=logit_regr(0.0))),
-                             -1)
-
-                # both implicit and explicit filters
-                - new_id: if(givebirth,
-                             new('person', filter=partner_id != -1,
-                                 age=0,
-                                 partner_id=-1,
-                                 hh_id=hh_id,
-                                 m_id=id,
-                                 f_id=partner.id,
-                                 eduach=choice([2, 3, 4], [0.40, 0.35, 0.25]),
-                                 gender=choice([True, False], [0.51, 0.49])),
-                             -1)
-
-            test_o2m:
-                # count
-                - nch: children.count()
-                - assertEqual(sum(nch), count(mother.id != -1))
-
-                - nch_012: children.count(age <= 12)
-                - assertTrue(all(nch_012 <= nch))
-
-                # sum
-                - ch_012_age_sum: children.sum(age, age <= 12)
-                - ch_012_age2_sum: children.sum(age * 2, age <= 12)
-                - assertEqual(ch_012_age2_sum, ch_012_age_sum * 2)
-
-                # with a scalar
-                - assertEqual(children.sum(10), nch * 10)
-
-                # avg
-                - ch_012_age_avg: children.avg(age, age <= 12)
-                - assertNanEqual(ch_012_age_avg, ch_012_age_sum / nch_012)
-
-                # min, max
-                - ch_minage: children.min(age)
-                - ch_maxage: children.max(age)
-                - assertTrue(all(ch_minage <= ch_maxage))
-                - assertTrue(sum(ch_minage) < sum(ch_maxage))
-
-                # test that if there is nobody satisfying the filter, it gets
-                # the missing value for that type
-                - assertEquiv(children.min(age, age > 1000), -1)
-                - all_nan: children.min(float_field1, age > 1000)
-                - assertTrue(all(all_nan != all_nan))
-
-
-            test_mixed_links:
-                # multi-level
-                - assertEqual(partner.partner.age,
-                              if(partner_id != -1, age, -1))
-                - assertTrue(all(mother.partner.age == father.age,
-                                 filter=mother.partner_id == f_id))
-
-                # get
-                - assertTrue(all(household.id + 1 == household.get(id + 1),
-                                 filter=hh_id != -1))
-
-                # m2o + o2m
-                - persons_in_hh: household.get(persons.count())
-                - highedu_in_hh: household.get(persons.count(eduach == 4))
-                - loweredu_in_hh: household.get(persons.count(eduach < 4))
-                - assertEqual(highedu_in_hh + loweredu_in_hh, persons_in_hh)
-
-                # m2o + o2m with filter
-                - age_oldest_child: household.get(persons.max(age, age < 18))
-                - age_youngest_child: household.get(persons.min(age, age < 18))
-                - assertTrue(all(age_oldest_child >= age_youngest_child))
-
-                # m2o + m2o + o2m
-                - hh_per_region: household.region.get(households.count())
-                - assertTrue(all(hh_per_region > 0))
-
-                # long link chain
-                - long: partner.partner.household.region.get(households.count())
-                - assertTrue(all(long == hh_per_region,
-                                 filter=partner_id != -1))
-
-                # two links using the same column
-                - hh_count: household.get(persons.count())
-                - hh2_count: household_bis.get(persons.count())
-                - assertEqual(hh_count, hh2_count)
-
-#            test_extra_comma:
-#                - show('test extra colon'),
-
-             # commented because it raises an exception
-#            test_predictor:
-#                predictor: plop
-#                expr: age
-
-            test_clone:
-                - count95: count(age == 95)
-                - total: count()
-                - clone(filter = age == 95,
-                        f_id = id,
-                        m_id = id)
-                - assertEqual(count(), total + count95)
-                - isclone: f_id != -1 and f_id == m_id
-                - assertEqual(count(isclone), count95)
-                - assertTrue(all(age == 95, filter=isclone))
-                - remove(isclone)
-                - assertEqual(count(), total)
-
-            marriage:
-                - married: partner_id != -1
-
-                - to_marry: (age >= 18) and (age <= 90) and not married
-                - avg_age_men: avg(age, filter=to_marry and gender)
-                - difficult_match: if(to_marry and not gender,
-                                      abs(age - avg_age_men),
-                                      nan)
-                - workless: not work
-                # Note that using links in the score expression slows things
-                # down a lot. See https://github.com/liam2/liam2/issues/128.
-                - partner_id:
-                    if(to_marry,
-                       matching(set1filter=not gender,
-                                set2filter=gender,
-                                score=- 0.4893 * other.age
-                                      + 0.0131 * other.age ** 2
-                                      - 0.0001 * other.age ** 3
-                                      + 0.0467 * (other.age - age)
-                                      - 0.0189 * (other.age - age) ** 2
-                                      + 0.0003 * (other.age - age) ** 3
-                                      - 0.9087 * (other.work and workless)
-                                      - 1.3286 * (other.workless and not workless)
-                                      - 0.6549 * (other.work and work)
-                                      - 0.7939 * ((other.eduach == 3) and TERTIARY_EDU)
-                                      - 1.4128 * ((other.eduach == 2) and TERTIARY_EDU)
-                                      - 0.8984 * ((other.eduach == 4) and UPPER_SECONDARY_EDU)
-                                      - 1.5530 * ((other.eduach == 4) and LOWER_SECONDARY_EDU)
-                                      - 0.5451 * ((other.eduach == 2) and LOWER_SECONDARY_EDU)
-                                      + 0.0015 * abs(household.num_persons - other.household.num_persons),
-                                orderby=difficult_match),
-                       partner_id)
-
-                - just_married: to_marry and (partner_id != -1)
-
-                - newhousehold: new('household', filter=just_married and not gender,
-                                    start_period=period)
-                - hh_id: if(just_married,
-                            if(gender, partner.newhousehold, newhousehold),
-                            hh_id)
-
-            test_compound:
-                - assertEqual(max(min(age, 10)), 10)
-                - assertEqual(min(max(age, 20)), 20)
-
-            test_lag:
-                - global: show(MINR)
-                - global_t: show(MINR[period])
-
-                - lagglobal: show(lag(MINR))
-                - lagglobal_period: show(lag(MINR[period]))
-                - lagglobal_attr: show(lag(MINR.shape))
-                - global_t_1: show(MINR[period - 1])
-
-                - global_t_age: show(MINR[period - age])
-                - lagglobal_expr: show(lag(MINR, min(age) + 1))
-
-                # does not work yet. It needs the context to accept a vector
-                # of periods instead of a single period
-#                - lagglobal_expr_multi: show(lag(MINR, age))
-
-                - lag_age_subscript: show(lag(age[0]))
-
-                - lagavg: show(lag(avg(age)))
-                - avglag: show(avg(lag(age)))
-
-                # this fails if we cloned adults: they are missing in last
-                # period but have an age != 0 this period
-                - assertEqual(lag(age, missing=0), if(age == 0, 0, age - 1))
-
-                - num_birth: count(age == 0)
-                # fails with clones
-                - assertEqual(count(lag(age) == -1), num_birth)
-                - assertEqual(count(lag(age, missing=0) == -1), 0)
-
-                - num1yearold: count(age == 1)
-                - assertEqual(count(lag(age, missing=0) == 0),
-                              num1yearold + num_birth)
-
-                - assertEqual(lag(age, 2), lag(lag(age)))
-
-                - prev_male: count(lag(MALE))
-                - assertEqual(prev_male, count(MALE) - count(age == 0 and MALE))
-
-                - prev_newborns: lag(count(age == 0))
-                - assertEqual(prev_newborns, count(age == 1))
-
-                # link in a lag
-                # first make sure couples of last period still hold
-                - assertTrue(all(partner_id != -1, filter=lag(partner_id) != -1))
-                - prev_p_age1: lag(partner.age)
-                - prev_p_age2: if(lag(partner_id) != -1, partner.age - 1, -1)
-                - assertEqual(prev_p_age1, prev_p_age2)
-
-                # this tests whether id2rownum works correctly for lags of more
-                # than one period
-                - prev_p_age: lag(partner.age, 2)
-
-                # for clones lag(age, 2) is -1, even if the parent of the clone
-                # is alive in period - 2
-                - cloned: (m_id == f_id) and (m_id != -1)
-#                - assertEqual(if(cloned,
-#                                 age - 2,
-#                                 lag(age, 2)),
-#                              if(period > 2002,
-#                                 if(age >= 2, age - 2, -1),
-#                                 -1))
-                # FIXME: this fails (see issue #146)
-                #- g: groupby(agegroup, gender, expr=count(lag(TERTIARY_EDU)))
-
-            test_lag_o2m:
-                # this mostly tests that DiskBackedArrays work as expected
-                - past_nch: lag(children.count(), 2)
-                # this does not test much but I cannot think of anything more
-                # precise that is guaranteed to be True
-                - assertTrue(all(past_nch >= -1))
-                - assertTrue(all(past_nch < 50))
-
-            test_value_for_period:
-                # period is a constant
-                - assertEqual(value_for_period(MINR, 2005), 13620.2)
-                - assertEqual(value_for_period(age, 2001)[0], 24)
-
-                # period is a scalar expression
-                - assertEqual(value_for_period(age, period - 1), lag(age))
-
-            test_duration:
-                - show("age > 10", duration(age > 10))
-                - show("max(d, 2)", max(duration(age > 10), 2))
-
-                # with a simple boolean variable
-                # modify work so that it is not constant for all periods
-                - work: choice([False, True])
-                # this is just a way to save the work variable
-                - work_backup: work and work
-                - dur_work: duration(work)
-                # check that work was not modified (used to be the case)
-                - assertEqual(work, work_backup)
-                # check that dur_work is correct
-                - assertEqual(dur_work == 0, not work)
-                - assertEqual(dur_work == 1, work and not lag(work))
-                - assertEqual(dur_work == 2,
-                              work and lag(work) and not lag(work, 2))
-                - assertEqual(dur_work > 2,
-                              work and lag(work) and lag(work, 2))
-
-            test_dump_init:
-                - empty_file: csv(fname='empty_file.csv')
-                - one_line_header: csv('period', 'id', 'age',
-                                       fname='person_ages.csv')
-                - two_line_header: csv(['average age', '/'],
-                                       ['average age', 'gini'],
-                                       fname='person_age_aggregates.csv')
-
-#            test_h5:
-#                # mode='a', append=False: replace table in existing file
-#                                          (default)
-#                # mode='a', append=True: append to existing table
-#                                         (append=True implies mode='a')
-#                # mode='w': replace the whole file
-#                # period is currently stored in array, so we can skip
-#                # temporaries and still have it
-#                - h5(dump(temporaries=False),
-#                     fname='persons.h5', node="/entities/person", append=True)
-#                # node defaults to "/entities/{entity}"
-#                - h5(dump(), fname='persons.h5', append=True)
-#                # fname defaults to output/file
-#                - h5(dump(), append=True)
-#                # I would be nice to also have a builtin method that does
-#                # not need to be defined (something like "__store__"), which
-#                # would be equivalent to the current Entity.store_period_data:
-#                - h5(dump(temporaries=False), append=True)
-
-            test_dump:
-                - expr: csv(dump(gender, age, partner_id, partner.age),
-                            suffix='partner_ages')
-                - full: csv(dump(), suffix='full')
-                - twodumps: csv(dump(gender, age, filter=not gender),
-                                'and now something completely different',
-                                dump(gender, age, filter=gender),
-                                suffix='split_ages')
-                # no fname nor suffix
-                - csv(dump(age))
-                - fname: csv(dump(age), fname='person_ages_{period}.csv')
-                # append
-                - csv(dump(period, id, age, filter=id < 10, header=False),
-                      fname='person_ages.csv', mode='a')
-                # test show
-                - show(dump(gender, age, filter=id < 10))
-                # aggregate and filter (0.6 * is important, otherwise we don't
-                # get a 0-d ndarray back, which was the cause of a bug)
-                - median_age: 0.6 * median(age)
-                - csv(dump(age, avg(age), age > avg(age), median_age,
-                           filter=id < 10),
-                      suffix='aggregate_filter')
-                # dump with no row
-                - csv(dump(filter=period == 2100), suffix='norow_scalarfilter')
-                - csv(dump(filter=age > 150), suffix='norow_arrayfilter')
-
-            test_csv:
-                - show("single expr")
-                - csv(avg(age), fname='person_age_aggregates.csv', mode='a')
-
-                - show("single expr with (useless) assign")
-                - expr: csv(avg(age),
-                            fname='person_age_aggregates.csv', mode='a')
-
-                - show("several exprs")
-                - csv(avg(age), gini(age),
-                      fname='person_age_aggregates.csv', mode='a')
-
-                - show("empty groupby")
-                - csv(groupby(gender, filter=age > 200))
-
-            test_remove:
-                - assertTrue(all(partner.partner.id == id,
-                                 filter=partner_id != -1))
-                - to_remove: age >= 100
-
-                # break links
-                - partner_id: if(partner.to_remove, -1, partner_id)
-                - f_id: if(father.to_remove, -1, f_id)
-                - m_id: if(mother.to_remove, -1, m_id)
-
-                - num_to_remove: count(to_remove)
-                - total: count()
-                - remove(to_remove)
-                - assertTrue(all(0 <= age and age <= 99))
-                - assertTrue(all(not to_remove))
-                - assertEqual(count(), total - num_to_remove)
-                - assertTrue(all(partner.partner.id == id,
-                                 filter=partner_id != -1))
-
-            test_uniform:
-                - u: uniform()
-                - assertEqual(u.__len__(), count())
-                - assertTrue(all(0.0 <= u and u < 1.0))
-
-                - u: uniform(size=200)
-                - assertEqual(u.__len__(), 200)
-
-                - u: uniform(filter=gender)
-                - assertTrue(all(0.0 <= u and u < 1.0, filter=gender))
-                # nan outside the filter
-                - assertTrue(all(u != u, filter=not gender))
-
-            test_otherrandom:
-                - g: gumbel()
-                - g: gumbel(filter=gender)
-                # nan outside the filter
-                - assertTrue(all(g != g, filter=not gender))
-                - p: poisson()
-                - assertTrue(all(p >= 0))
-                - p: poisson(filter=gender)
-                - assertTrue(all(p >= 0, filter=gender))
-                - assertTrue(all(p == -1, filter=not gender))
-                - mn: multivariate_normal([0, 0], [[1.5, 1], [1, 1.5]])
-                - assertEqual(mn.shape, (count(), 2))
-
-            test_all:
-                # scalars
-                - assertTrue(all(True))
-                - assertFalse(all(False))
-                # vectors
-                - assertTrue(all(id >= 0))
-                - assertFalse(all(id < 0))
-                - assertFalse(all(id > 100))
-                # with a filter
-                - assertTrue(all(id >= 0, filter=MALE))
-                - assertFalse(all(id < 0, filter=MALE))
-                - assertFalse(all(id > 100, filter=MALE))
-                - assertTrue(all(MALE, filter=MALE))
-                - assertFalse(all(FEMALE, filter=MALE))
-
-            test_any:
-                # scalars
-                - assertTrue(any(True))
-                - assertFalse(any(False))
-                # vectors
-                - assertTrue(any(id >= 0))
-                - assertFalse(any(id < 0))
-                - assertTrue(any(id > 100))
-                # with a filter
-                - assertTrue(any(id >= 0, filter=MALE))
-                - assertFalse(any(id < 0, filter=MALE))
-                - assertTrue(any(id > 100, filter=MALE))
-                - assertTrue(any(MALE, filter=MALE))
-                - assertFalse(any(FEMALE, filter=MALE))
-
-            test_count:
-                # simple
-                - population: count()
-                # not very useful but I could not think of something better
-                - assertTrue(population >= 0)
-
-                # with a filter
-                - qshow(count(MALE))
-                - qshow(count(FEMALE))
-                - assertEqual(count(MALE) + count(FEMALE), population)
-                - assertEqual(count(MALE) + count(FEMALE), population)
-
-            test_sum:
-                # simple
-                - population_age: sum(age)
-                # explicit filter
-                - males_age: sum(age, filter=MALE)
-                - assertEqual(males_age, sum(age * MALE))
-                - females_age: sum(age, filter=FEMALE)
-                - qshow(FEMALE)
-                - qshow(sum(FEMALE))
-                - qshow(age * FEMALE)
-                - qshow(sum(age * FEMALE))
-                - assertEqual(females_age, sum(age * FEMALE))
-                - assertEqual(males_age + females_age, population_age)
-
-                # implicit/contextual filter
-                # assign to each man the sum of men ages and to each woman
-                # the sum of women ages
-                - filtered: if(MALE, sum(age), sum(age))
-                - assertEqual(count(filtered == males_age),
-                              count(MALE))
-                - assertEqual(count(filtered == females_age),
-                              count(FEMALE))
-
-                # both implicit and explicit filter
-                # assign to each man the sum of men ages and to each woman
-                # the sum of women ages
-                - age_men_10plus: sum(age, filter=MALE and age >= 10)
-                - age_women_20plus: sum(age, filter=FEMALE and age >= 20)
-                - test_value: if(MALE, sum(age, filter=age >= 10),
-                                       sum(age, filter=age >= 20))
-                - assertEqual(count(test_value == age_men_10plus),
-                              count(MALE))
-                - assertEqual(count(test_value == age_women_20plus),
-                              count(FEMALE))
-
-                # nested contextual filter (this is more of a test of nested
-                # contextual filters than sum but it makes more sense to
-                # have it here anyway)
-                - teen: age >= 10 and age < 20
-                - test: if(MALE,
-                           if(teen, sum(age), sum(age)),
-                           sum(age))
-                - male_teens_age: sum(age, MALE and teen)
-                - male_other_age: sum(age, MALE and not teen)
-                - assertEqual(count(test == male_teens_age),
-                              count(MALE and teen))
-                - assertEqual(count(test == male_other_age),
-                              count(MALE and not teen))
-                - assertEqual(count(test == females_age),
-                              count(FEMALE))
-
-                # with missing
-                - assertEqual(sum([1, -1, 2]), 3)
-                - assertEqual(sum([1.0, nan, 2.0]), 3.0)
-
-                # with missing but skip_na=False
-                - assertEqual(sum([1, -1, 2], skip_na=False), 2)
-                - withnan: sum([1.0, nan, 2.0], skip_na=False)
-                # fails with numba
-#                - assertTrue(withnan != withnan)
-                - assertTrue(not (withnan == withnan))
-
-                # with missing and filter
-                - assertEqual(sum(if(age > 10, -1, age), filter=gender),
-                              sum(age, filter=age <= 10 and gender))
-                - f_age: age * 1.0
-                - assertEqual(sum(if(age > 10, nan, f_age), filter=gender),
-                              sum(f_age, filter=age <= 10 and gender))
-
-                # bool expr
-                - sum_bool: sum([False, True, True])
-                - assertEqual(sum_bool, 2)
-
-                # scalar
-                # currently fails
-#                - assertEqual(sum(2), 2 * count())
-                - assertEqual(sum(2, filter=MALE), 2 * count(MALE))
-
-            test_avg:
-                # simple
-                - assertEqual(avg(age), sum(age) / count())
-
-                # explicit filter
-                - assertEqual(avg(age, filter=MALE),
-                              sum(age, filter=MALE) / count(MALE))
-                - assertEqual(avg(age, filter=FEMALE),
-                              sum(age, filter=FEMALE) / count(FEMALE))
-
-                # with missing
-                - assertEqual(avg([1.0, nan, 3.0]), 2.0)
-                - assertEqual(avg([1, -1, 3]), 2.0)
-
-                # with missing but skip_na=False
-                - assertEqual(avg([1, -1, 3], skip_na=False), 1.0)
-                - withnan: avg([1.0, nan, 3.0], skip_na=False)
-                - assertTrue(withnan != withnan)
-
-                # with missing and filter
-                # this is just a way to save the gender variable
-                - gender_backup: gender and gender
-                - assertEqual(avg(if(age > 10, -1, age), filter=gender),
-                              avg(age, filter=age <= 10 and gender))
-                - f_age: age * 1.0
-                - assertEqual(avg(if(age > 10, nan, f_age), filter=gender),
-                              avg(f_age, filter=age <= 10 and gender))
-                # check that gender was not modified (used to be the case)
-                - assertEqual(gender, gender_backup)
-
-                # bool expr
-                - assertEqual(avg([False, True, True, False]), 0.5)
-
-            test_std:
-                # bool expr
-                - assertEqual(std([False, True, True, False]), 0.5)
-
-            test_min:
-                # simple scalars
-                - assertEqual(min([2, 1, 3]), 1)
-                - assertEqual(min([2.0, 1.0, 3.0]), 1.0)
-
-                # simple column
-                - assertEqual(min(age), 0)
-
-                # explicit filter
-                - assertEqual(min(age, filter=age >= 10), 10)
-
-                # with na
-                - assertEqual(min([3, -1, 2]), 2)
-                - assertEqual(min([3.0, nan, 2.0]), 2.0)
-
-                # with na not skipping
-                - assertEqual(min([3, -1, 2], skip_na=False), -1)
-                - whnan: min([3.0, nan, 2.0], skip_na=False)
-                - assertTrue(whnan != whnan)
-
-                # with na and filter
-                # this is just a way to save the gender variable
-                - gender_backup: gender and gender
-                - assertEqual(min(if(age > 10, -1, age), filter=gender),
-                              min(age, filter=age <= 10 and gender))
-                - f_age: age * 1.0
-                - assertEqual(min(if(age > 10, nan, f_age), filter=gender),
-                              min(f_age, filter=age <= 10 and gender))
-                # check that gender was not modified (used to be the case)
-                - assertEqual(gender, gender_backup)
-
-            test_max:
-                # simple scalars
-                - assertEqual(max([2, 1, 3]), 3)
-                - assertEqual(max([2.0, 1.0, 3.0]), 3.0)
-
-                # simple column
-                - assertTrue(all(age <= max(age)))
-
-                # explicit filter
-                - assertEqual(max(age, filter=age <= 20), 20)
-
-                # with na
-                - assertEqual(max([3, -1, 2]), 3)
-                - assertEqual(max([-3, -1, -2]), -2)
-                - assertEqual(max([3.0, nan, 2.0]), 3.0)
-
-                # with na not skipping
-                - assertEqual(max([3, -1, 2], skip_na=False), 3)
-                - assertEqual(max([-3, -1, -2], skip_na=False), -1)
-                - whnan: max([3.0, nan, 2.0], skip_na=False)
-                - assertTrue(whnan != whnan)
-
-                # with na and filter
-                # this is just a way to save the gender variable
-                - gender_backup: gender and gender
-                - assertEqual(max(if(age < 10, -1, age), filter=gender),
-                              max(age, filter=age >= 10 and gender))
-                - f_age: age * 1.0
-                - assertEqual(max(if(age < 10, nan, f_age), filter=gender),
-                              max(f_age, filter=age >= 10 and gender))
-                # check that gender was not modified (used to be the case)
-                - assertEqual(gender, gender_backup)
-
-            test_median:
-                # simple without filter
-                - median_age: median(age)
-                - num_young: count(age < median_age)
-                - num_median: count(age == median_age)
-                - num_old: count(age > median_age)
-                - num_total: count()
-
-                - assertTrue(num_young <= num_total / 2)
-                - assertTrue(num_old <= num_total / 2)
-                - assertEqual(num_young + num_median + num_old, num_total)
-
-                # scalar (there is not much point but it should not crash)
-                - median_age2: median(median_age)
-                - assertEqual(median_age, median_age2)
-
-                # with an explicit filter
-                - median_age: median(age, filter=gender)
-                - num_young: count(gender and (age < median_age))
-                - num_median: count(gender and (age == median_age))
-                - num_old: count(gender and (age > median_age))
-                - num_total: count(gender)
-
-                - assertTrue(num_young <= num_total / 2)
-                - assertTrue(num_old <= num_total / 2)
-                - assertEqual(num_young + num_median + num_old, num_total)
-
-            test_percentile:
-                # without filter
-                - age_10p: percentile(age, 10)
-                - num_young: count(age < age_10p)
-                - num_10p: count(age == age_10p)
-                - num_old: count(age > age_10p)
-                - num_total: count()
-
-                # the + 1 are necessary in case the Nth value is between two
-                # different values because in that case, the percentile is a
-                # linear approximation of both values, and thus the number of
-                # values smaller can be 1 more. Note that if we are between
-                # two indices but the values at those two indices is the same
-                # we do not have a problem, that is why this problem only
-                # triggers rarely in our test because many individuals have
-                # the same age.
-                # >>> a = [0, 1, 2, 3, 4]
-                # >>> np.percentile(a, 25)
-                # 1.0
-                # >>> np.sum(a < 1.0)
-                # 1
-                # >>> np.percentile(a, 26)
-                # 1.04
-                # >>> np.sum(a < 1.04)
-                # 2
-                - assertTrue(num_young <= (num_total / 10) + 1)
-                - assertTrue(num_old <= (num_total * 90 / 100) + 1)
-                - assertEqual(num_young + num_10p + num_old, num_total)
-
-                # with a filter
-                - age_10p: percentile(age, 10, filter=gender)
-                - num_young: count(gender and (age < age_10p))
-                - num_10p: count(gender and (age == age_10p))
-                - num_old: count(gender and (age > age_10p))
-                - num_total: count(gender)
-                - assertTrue(num_young <= (num_total / 10) + 1)
-                - assertTrue(num_old <= (num_total * 90 / 100) + 1)
-                - assertEqual(num_young + num_10p + num_old, num_total)
-
-            test_gini:
-                # simple expr
-                - assertEqual(gini([1, 1, 1]), 0)
-                - assertEqual(gini([0, 0, 0, 1]), 0.75)
-                - assertEqual(gini([1.0, 0.0, 1.0, 1.0]), 0.25)
-
-                # with missing values
-                - assertEqual(gini([0, -1, 1, 0, 0, -1]), 0.75)
-                - assertEqual(gini([0.0, nan, 1.0, 0.0, 0.0, nan]), 0.75)
-
-                # with missing values without skipping
-                - assertEqual(gini([0, -1, 1, 1, 0], skip_na=False), 2.0)
-                - wh_nan: gini([0.0, nan, 1.0, 0.0, nan], skip_na=False)
-                - assertTrue(wh_nan != wh_nan)
-
-                # boolean expr
-                - assertEqual(gini([False, False, False, True]), 0.75)
-
-                # with an explicit filter
-                - show('gini(age)', gini(age))
-                - show('gini(age) by sex:',
-                       gini(age, filter=MALE),
-                       '/',
-                       gini(age, filter=FEMALE))
-
-                # with missing and filter
-                # this is just a way to save the gender variable
-                - gender_backup: gender and gender
-                - assertEqual(gini(if(age > 10, -1, age), filter=gender),
-                              gini(age, filter=age <= 10 and gender))
-                - f_age: age * 1.0
-                - assertEqual(gini(if(age > 10, nan, f_age), filter=gender),
-                              gini(f_age, filter=age <= 10 and gender))
-                # check that gender was not modified (used to be the case)
-                - assertEqual(gender, gender_backup)
-
-            test_choice:
-                - intchoice: choice([0, 5, 10], [0.1, 0.2, 0.7])
-                - num0: count(intchoice == 0)
-                - num5: count(intchoice == 5)
-                - num10: count(intchoice == 10)
-                - num_total: count()
-                - assertEqual(num0 + num5 + num10, num_total)
-
-                # test choices and probabilities being expressions
-                - zero: avg(age) - avg(age)
-
-                - p0: zero + 0.1
-                - p1: zero + 0.3
-
-                - fchoice: choice([zero, zero + 1.0, zero + 2.0],
-                                  [p0, p1, 1.0 - p0 - p1])
-
-                - num0: count(fchoice == 0.0)
-                - num1: count(fchoice == 1.0)
-                - num2: count(fchoice == 2.0)
-                - assertEqual(num0 + num1 + num2, num_total)
-                # this assertion can fail but it should occur pretty rarely
-                - assertTrue((num0 < num1) and (num1 < num2))
-
-                - show(groupby(choice([zero, zero + 1.0], [p0, 1.0 - p0]),
-                               choice([0, 1], [0.3, 0.7]),
-                               choice([0, 1])))
-
-                # cases where choice should raise an exception
-#                - bad1: choice([0, 1, 2], [0.5, 0.2, 0.1]) # sum < 1
-#                - bad2: choice([0, 1, 2], [0.5, 0.4, 0.3]) # sum > 1
-
-                # cases where choice used to print a warning but crashes
-                # since we updated numpy.
-#                - warn1: choice([0, 1], [0.5, 0.499999])  # sum slightly < 1
-#                - warn2: choice([0, 1], [0.5, 0.5000009]) # sum slightly > 1
-
-            test_groupby:
-                # 1 dim
-                - by_gender: groupby(gender)
-                - assertEqual(by_gender,
-                              [count(not gender), count(gender)])
-
-                # 2 dim
-                - by_agegroup_gender: groupby(agegroup, gender)
-                - assertEqual(by_agegroup_gender.ndim, 2)
-                - assertEqual(by_agegroup_gender.dim_names,
-                              ['agegroup', 'gender'])
-                - assertTrue(by_agegroup_gender.row_totals.__len__() > 0)
-                - assertEqual(by_agegroup_gender.col_totals,
-                              [count(not gender),
-                               count(gender),
-                               count()])
-                - assertEqual(by_agegroup_gender[0],
-                              [count(agegroup == -1 and not gender),
-                               count(agegroup == -1 and gender)])
-
-                # fails as expected, but if we can fix this, it would be nice
-#                - show('groupby scalar', groupby(True, gender))
-                # this is currently broken
-#                - show('groupby scalar', groupby(avg(age), gender))
-
-                # grouping by expressions (not only simple columns)
-                - show(groupby(round(logit_score(0.0), 1)))
-                - show('groupby global', groupby(if(gender, 65, WEMRA), gender))
-
-                # with expr=
-                - explicit_count: groupby(gender, expr=count())
-                - assertEqual(explicit_count,
-                              [count(not gender), count(gender)])
-
-                - avg_age: groupby(gender, expr=avg(age))
-                - assertEqual(avg_age, [avg(age, filter=not gender),
-                                        avg(age, filter=gender)])
-
-                - show('min', groupby(agegroup, expr=min(age)))
-                - temp_scalar: avg(age)
-                - show('wh scalar variable', groupby(agegroup, expr=temp_scalar * min(age)))
-
-                # with expr= and filter
-                - avg_age_work: groupby(gender, expr=avg(age), filter=work)
-                - assertEqual(avg_age_work,
-                              [avg(age, filter=work and not gender),
-                               avg(age, filter=work and gender)])
-                - assertEqual(avg_age_work.row_totals,
-                              [avg(age, filter=work)])
-                # expr=id
-                - ids_by_gender: groupby(gender, expr=id, filter=id < 20)
-                - assertEqual(ids_by_gender[0], id[id < 20 and not gender])
-                - assertEqual(ids_by_gender[1], id[id < 20 and gender])
-
-                # expr=id with the same number in each category (because in
-                # that case dtype is int, instead of object)
-                - ids_by_id: groupby(id >= 10, expr=id, filter=id < 20)
-                - assertEqual(ids_by_id[0], id[id < 10])
-                - assertEqual(ids_by_id[1], id[id >= 10 and id < 20])
-
-                # expr=scalar
-                - ten_by_gender: groupby(gender, expr=10)
-                - assertEqual(ten_by_gender, [10, 10])
-
-                # empty result
-                - empty: groupby(gender, filter=age > 200)
-                - show(empty)
-                - assertEqual(empty, [])
-                - empty_percent: groupby(gender, filter=age > 200,
-                                         percent=True)
-                - assertEqual(empty_percent, [])
-                - show(empty_percent)
-
-                # ...
-                - num_persons2_percent: show(groupby(agegroup, gender, percent=True))
-
-                - num_persons_weight_percent: show(groupby(agegroup, gender, expr=sum(weight), percent=True))
-                - num_persons_csv: csv(groupby(agegroup, gender), suffix='groupby')
-                - num_persons3: show(groupby(agegroup, work, gender))
-
-                - ismarried: partner_id != -1
-                - num_persons3t: show(groupby(agegroup, gender, ismarried))
-                - num_workless: show(groupby(agegroup, gender,
-                                          expr=count(not work)))
-                - num_married: show(groupby(agegroup, gender,
-                                            expr=count(ismarried)))
-                - num_partner_work: show(groupby(agegroup, gender,
-                                                 expr=count(partner.work)))
-                - num_bad_partner: show(groupby(agegroup, gender,
-                                                expr=count((partner_id != -1) and (partner.partner.id != id))))
-                - agediff: show(groupby(agegroup, gender,
-                                        expr=avg(age - if(partner.age == -1, nan, partner.age))))
-#                                        expr=avg(abs(age - if(partner.age == -1, nan, partner.age)))))
-#                - minmax_age: show(groupby(id / 100, gender, expr=max(age) - min(age)))
-
-                # groupby in expressions
-                # ----------------------
-                - simple_expr: by_agegroup_gender * 2
-                - assertEqual(simple_expr.ndim, 2)
-                - assertEqual(simple_expr.dim_names, ['agegroup', 'gender'])
-                - assertEqual(simple_expr.row_totals, None)
-                - assertEqual(simple_expr.col_totals, None)
-
-                # We cannot use groupby(age, filter=gender) because in that
-                # case we might have missing age categories whereas we want
-                # them to be empty instead.
-                - men_by_age: groupby(age, expr=count(gender))
-                - assertEqual(men_by_age.dim_names, ['age'])
-                - by_age: groupby(age)
-                - assertEqual(by_age.dim_names, ['age'])
-                - men_prop_by_age: men_by_age / by_age
-                - assertEqual(men_prop_by_age.dim_names, ['age'])
-
-                # this does not trigger the same path than men_prop_by_age
-                # (even though both go through ne), but this one creates hidden
-                # temporary variables in EvaluableExpression.as_simple_expr
-                # while the other does not
-                - men_prop2: groupby(age, expr=count(gender)) / groupby(age)
-                - assertEqual(men_prop2.dim_names, ['age'])
-
-                # Yet another way to compute it. The division in:
-                # count(gender) / count() is done by numexpr and since those are
-                # scalars, it returns 0d arrays, so the result used to be
-                # (before we special-cased this) an array of 0d arrays, which
-                # caused problems when reused in an expression evaluated by
-                # numexpr
-                - men_prop3: groupby(age, expr=count(gender) / count())
-
-                - assertEqual(men_prop_by_age, men_prop2)
-                - assertEqual(men_prop_by_age, men_prop3)
-                - men_prop_in_expr: men_prop2 + men_prop3
-                - assertEqual(men_prop_in_expr, men_prop2 * 2)
-
-                - min_count_by_gender: min(by_agegroup_gender, axis=0)
-                - qshow(min_count_by_gender)
-                - assertEqual(min_count_by_gender.shape, (2,))
-                - assertEqual(min_count_by_gender.dim_names, None)
-                - assertEqual(min_count_by_gender.row_totals, None)
-                - assertEqual(min_count_by_gender.col_totals, None)
-
-                - min_count_by_agegroup: min(by_agegroup_gender, axis=1)
-                - assertEqual(min_count_by_agegroup.shape, (16,))
-                - assertEqual(min_count_by_agegroup.dim_names, None)
-                - assertEqual(min_count_by_gender.row_totals, None)
-                - assertEqual(min_count_by_gender.col_totals, None)
-
-            show_weight:
-                - show("avg weight", avg(weight),
-                       "total population", sum(weight))
-
-            test_imported_process:
-                - qshow(imported_field1)
-                - assertEquiv(imported_field1, -1)
-                - assertEqual(imported_field2, age + 2)
-
-            test_array:
-                - remove(id % 1000 < 999)
-                - v1: age - 1
-                - v2: age
-                - v3: age + 1
-                - v4: age + 2
-                - v5: age + 3
-                - v6: age + 4
-                - arr: array([v3, v1, v2, v5, v6, v4])
-                - arr2: sort(arr, axis=0)
-                - b1: arr2[-1]
-                - b2: arr2[-2]
-                - b3: arr2[-3]
-                - assertEqual(b1, v6)
-                - assertEqual(b2, v5)
-                - assertEqual(b3, v4)
-                # sum of 3 best
-                - s: arr2[-3:].sum(axis=0)
-                - assertEqual(s, b1 + b2 + b3)
-
-            generate:
-                - new('person', number=100000,
-                      age=randint(0, 98),
-                      dead=False,
-                      gender=choice([False, True]),
-                      work=choice([False, True]),
-                      partner_id=-1,
-                      f_id=-1,
-                      m_id=-1,
-                      hh_id=-1)
-
-            test_default_value:
-                - show("test default value")
-                - assertTrue(all(undefaulted_bool_variable == False))
-                - assertTrue(all(undefaulted_integer_variable == -1))
-                - assertTrue(all(undefaulted_float_variable != undefaulted_float_variable))
-                - qshow(defaulted_integer_variable)
-                - qshow(undefaulted_integer_variable)
-                - assertTrue(all(defaulted_integer_variable == 99))
-                - assertTrue(all(defaulted_float_variable == 99.99))
-                - assertTrue(all(defaulted_bool_variable))
-
-
-simulation:
-    init:
-        - household: [init_region]
-        - person: [
-#            generate,
-            test_init,
-            test_dump_init,
-            test_remove_init
-        ]
-#        - household: [setweight, check]
-#        # pass 1: weight up to 2
-#        - household: [expand]
-#        - person: [expand]
-#        # pass 2: weights up to 4
-#        - household: [expand]
-#        - person: [expand]
-#        # pass 3: weights up to 8
-#        - household: [expand]
-#        - person: [expand]
-#        # pass 4: weights up to 16
-#        - household: [expand]
-#        - person: [expand]
-#        # pass 5: weights up to 32
-#        - household: [expand]
-#        - person: [expand]
-#
-#        - household: [check]
-
-    processes:
-        - person: [
-#                   bp,
-                   compute_agegroup,
-                   test_remove,
-
-                   # basic
-                   hybrid_temp_global,
-                   set_hybrid_temp_global,
-                   check_hybrid_temp_global,
-
-                   set_temp_global,
-                   check_temp_global,
-
-#                   test_issue120,
-
-                   test_expr,
-                   test_trunc,
-
-                   # random
-                   test_uniform,
-                   test_otherrandom,
-
-                   test_seed,
-
-                   # test the charts before test_new messes the demography
-#                   test_charts,
-
-                   # ...
-                   test_logit,
-                   test_logistic,
-
-                   test_attr,
-                   test_subscript,
-                   test_call,
-#                   test_issue119,
-#                   test_issue126,
-                   hybrid_test,
-                   test_hybrids,
-
-                   test_periodic_globals,
-                   test_other_globals,
-                   test_globals_nd,
-
-                   test_macro,
-                   test_compound,
-
-                   test_while,
-                   test_pi_nilakantha,
-
-#                   test_extra_comma,
-#                   test_uninitialized_var,
-
-                   # lifecycle
-                   test_new,
-                   test_clone,
-
-                   # aggregates
-                   test_all,
-                   test_any,
-                   test_count,
-                   test_sum,
-                   test_avg,
-                   test_std,
-                   test_min,
-                   test_max,
-                   test_median,
-                   test_percentile,
-                   test_gini,
-
-                   # regressions
-                   test_extexpr,
-                   test_logit_score,
-                   test_logit_regr,
-                   test_cont_regr,
-                   test_log_regr,
-
-                   # temporal
-                   test_lag,
-                   test_value_for_period,
-                   test_duration,
-
-                   # links
-                   test_o2m,
-                   test_lag_o2m,
-                   test_mixed_links,
-
-                   # output
-                   test_groupby,
-                   test_dump,
-                   test_csv,
-
-                   imported_process,
-                   test_imported_process,
-
-                   # alignment
-                   test_align,
-                   test_align_abs,
-
-                   # misc
-                   test_choice,
-                   show_weight,
-#                   test_array,
-                   test_default_value,
-        ]
-        - household: [composition,
-                      test_align_link,
-#                      dump_csv_h,
-                     ]
-
-#    input:
-#        method: void
-#        file: none
-
-    output:
-        path: output
-        file: simulation.h5
-    # does not play nicely with recursive functions (because dump wants to
-    # access a local variable between the time it is purged from the local scope
-    # and the time it is restored from the backup) nor with functions with
-    # multiple while loops (because those currently have the same "name".
-#    autodump: True
-#    autodiff: True
-
-    random_seed: 0
-    periods: 2
-    logging:
-        level: processes
-#    timings: False
-#    skip_shows: True
->>>>>>> 761324fb
+#    skip_shows: True