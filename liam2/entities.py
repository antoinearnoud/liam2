--- conflicted
+++ resolved
@@ -1,751 +1,748 @@
-# encoding: utf-8
-from __future__ import print_function
-
-import collections
-import sys
-import warnings
-
-# import bcolz
-import numpy as np
-import tables
-
-import config
-from data import (merge_arrays, get_fields, ColumnArray, index_table,
-                  build_period_array)
-from expr import (Variable, VariableMethodHybrid, GlobalVariable, GlobalTable,
-                  GlobalArray, Expr, MethodSymbol, normalize_type)
-from exprtools import parse
-from process import Assignment, ProcessGroup, While, Function, Return
-from utils import (count_occurrences, field_str_to_type, size2str,
-                   WarnOverrideDict, split_signature, argspec,
-                   UserDeprecationWarning)
-
-
-default_value_by_strtype = {"bool": False, "float": np.nan, 'int': -1}
-max_vars = 0
-
-# def compress_column(a, level):
-#    arr = bcolz.carray(a, cparams=bcolz.cparams(level))
-#    print "%d -> %d (%.2f)" % (arr.nbytes, arr.cbytes,
-#                               float(arr.nbytes) / arr.cbytes),
-#    return arr
-#
-#
-# def decompress_column(a):
-#    return a[:]
-
-
-def global_symbols(globals_def):
-    # FIXME: these should be computed once somewhere else, not for each
-    # entity. I guess they should have a class of their own
-    symbols = {}
-    for name, global_def in globals_def.iteritems():
-        global_type = global_def.get('fields')
-        if isinstance(global_type, list):
-            # add namespace for table
-            symbols[name] = GlobalTable(name, global_type)
-            if name == 'periodic':
-                # special case to add periodic variables in the global
-                # namespace
-                symbols.update(
-                    (name, GlobalVariable('periodic', name, type_))
-                    for name, type_ in global_type)
-        else:
-            global_type = global_def['type']
-            assert isinstance(global_type, type), "not a type: %s" % global_type
-            symbols[name] = GlobalArray(name, global_type)
-    return symbols
-
-
-# This is an awful workaround for the fact that tables.Array does not support
-# fancy indexes with negative indices.
-# See https://github.com/PyTables/PyTables/issues/360
-class DiskBackedArray(object):
-    def __init__(self, arr):
-        self.arr = arr
-
-    def __getitem__(self, item):
-        # load the array entirely in memory before indexing it
-        return self.arr[:][item]
-
-    def __getattr__(self, item):
-        return getattr(self.arr, item)
-
-    def __len__(self):
-        return len(self.arr)
-
-
-class Field(object):
-    def __init__(self, name, dtype, input=True, output=True, default_value=None):
-        self.name = name
-        self.dtype = dtype
-        self.default_value = default_value
-        self.input = input
-        self.output = output
-
-
-class FieldCollection(list):
-    def __init__(self, iterable=None):
-        list.__init__(self, iterable)
-        for f in self:
-            assert isinstance(f, Field)
-
-    @property
-    def in_input(self):
-        return FieldCollection(f for f in self if f.input)
-
-    @property
-    def in_output(self):
-        return FieldCollection(f for f in self if f.output)
-
-    @property
-    def names(self):
-        for f in self:
-            yield f.name
-
-    @property
-    def name_types(self):
-        return [(f.name, f.dtype) for f in self]
-
-    @property
-    def dtype(self):
-        return np.dtype(list(self.name_types))
-
-    @property
-    def default_values(self):
-        return dict((f.name, f.default_value) for f in self)
-
-
-class Entity(object):
-    """
-    fields is a list of tuple (name, type)
-    """
-
-    def __init__(self, name, fields=None, links=None, macro_strings=None,
-                 process_strings=None, array=None):
-        self.name = name
-
-        # we should have exactly one of either array or fields defined
-        assert ((fields is None and array is not None) or
-                (fields is not None and array is None))
-
-        if array is not None:
-            if fields is None:
-                fields = get_fields(array)
-            array_period = np.min(array['period'])
-        else:
-            array_period = None
-
-        if not isinstance(fields, FieldCollection):
-            def fdef2field(name, fielddef):
-                initialdata = True
-                output = True
-                default_value = None
-
-                if isinstance(fielddef, Field):
-                    return fielddef
-                elif isinstance(fielddef, (dict, str)):
-                    if isinstance(fielddef, dict):
-                        strtype = fielddef['type']
-                        initialdata = fielddef.get('initialdata', True)
-                        output = fielddef.get('output', True)
-                        default_value = fielddef.get('default', default_value_by_strtype[strtype])
-                    elif isinstance(fielddef, str):
-                        strtype = fielddef
-<<<<<<< HEAD
-                    else:
-                        raise Exception('invalid field definition')
-=======
-                        default_value = default_value_by_strtype[strtype]
->>>>>>> 761324fb
-                    dtype = field_str_to_type(strtype, "field '%s'" % name)
-                else:
-                    assert isinstance(fielddef, type)
-                    dtype = normalize_type(fielddef)
-                return Field(name, dtype, initialdata, output, default_value)
-
-            fields = FieldCollection(fdef2field(name, fdef)
-                                     for name, fdef in fields)
-
-        duplicate_names = [name
-                           for name, num
-                           in count_occurrences(fields.names)
-                           if num > 1]
-        if duplicate_names:
-            raise Exception("duplicate fields in entity '%s': %s"
-                            % (self.name, ', '.join(duplicate_names)))
-
-        fnames = set(fields.names)
-        if 'id' not in fnames:
-            fields.insert(0, Field('id', int))
-        if 'period' not in fnames:
-            fields.insert(0, Field('period', int))
-        self.fields = fields
-        self.links = links
-
-        if macro_strings is None:
-            macro_strings = {}
-        self.macro_strings = macro_strings
-
-        self.process_strings = process_strings
-        self.processes = None
-
-        self.expectedrows = tables.parameters.EXPECTED_ROWS_TABLE
-        self.table = None
-        self.input_table = None
-
-        self.indexed_input_table = None
-        self.indexed_output_table = None
-
-        self.input_rows = {}
-        # TODO: it is unnecessary to keep periods which have already been
-        # simulated, because (currently) when we go back in time, we always go
-        # back using the output table... but periods before the start_period
-        # are only present in input_index
-        self.input_index = {}
-
-        self.output_rows = {}
-        self.output_index = {}
-        self.output_index_node = None
-
-        self.base_period = None
-        # we need a separate field, instead of using array['period'] to be able
-        # to get the period even when the array is empty.
-        self.array_period = array_period
-        self.array = array
-
-        self.lag_fields = []
-        self.array_lag = None
-
-        self.num_tmp = 0
-        self.temp_variables = {}
-        self.id_to_rownum = None
-        if array is not None:
-            rows_per_period, index_per_period = index_table(array)
-            self.input_rows = rows_per_period
-            self.output_rows = rows_per_period
-            self.input_index = index_per_period
-            self.output_index = index_per_period
-            self.id_to_rownum = index_per_period[array_period]
-        self._variables = None
-        self._methods = None
-
-    @classmethod
-    def from_yaml(cls, ent_name, entity_def):
-        from links import Many2One, One2Many
-
-        # YAML "ordered dict" syntax returns a list of dict and we want a list
-        # of tuples
-        # FIXME: if "fields" key is present but no field is defined,
-        # entity_def.get('fields', []) returns None and this breaks
-        fields_def = [d.items()[0] for d in entity_def.get('fields', [])]
-
-        link_defs = entity_def.get('links', {})
-        str2class = {'one2many': One2Many, 'many2one': Many2One}
-        links = dict((name,
-                      str2class[l['type']](name, l['field'], l['target']))
-                     for name, l in link_defs.iteritems())
-
-        return Entity(ent_name, fields_def, links,
-                      entity_def.get('macros', {}),
-                      entity_def.get('processes', {}))
-
-    # noinspection PyProtectedMember
-    def attach_and_resolve_links(self, entities):
-        for link in self.links.itervalues():
-            link._attach(self)
-            link._resolve_target(entities)
-
-    @property
-    def local_var_names(self):
-        return set(self.temp_variables.keys()) - set(self.variables.keys())
-
-    @classmethod
-    def from_table(cls, table):
-        return Entity(table.name, get_fields(table), links={}, macro_strings={},
-                      process_strings={})
-
-    @staticmethod
-    def collect_predictors(items):
-        # this excludes lists (functions) and dict (while, ...)
-        return [k for k, v in items
-                if k is not None and isinstance(v, (basestring, int, float))]
-
-    @property
-    def variables(self):
-        if self._variables is None:
-            if self.process_strings:
-                processes = self.process_strings.items()
-            else:
-                processes = []
-
-            # names of all processes (hybrid or not) of the entity
-            process_names = set(k for k, v in processes if k is not None)
-
-            # names of all entity variables (temporary or not) which are set
-            # globally
-            all_predictors = set(self.collect_predictors(processes))
-
-            field_names = set(self.fields.names)
-
-            # normal fields (non-callable/no hybrid variable-function for them)
-            variables = dict((name, Variable(self, name, type_))
-                             for name, type_ in self.fields.name_types
-                             if name in field_names - process_names)
-
-            # callable fields (fields with a process of the same name)
-            variables.update((name, VariableMethodHybrid(self, name, type_))
-                             for name, type_ in self.fields.name_types
-                             if name in field_names & process_names)
-            # global temporaries (they are all callable).
-            variables.update((name, VariableMethodHybrid(self, name))
-                             for name in all_predictors - field_names)
-            variables.update(self.links)
-            self._variables = variables
-        return self._variables
-
-    @staticmethod
-    def ismethod(v):
-        keys = ('args', 'code', 'return')
-        return (isinstance(v, list) or
-                isinstance(v, dict) and any(key in v for key in keys))
-
-    @property
-    def methods(self):
-        if self._methods is None:
-            pstrings = self.process_strings
-            items = pstrings.iteritems() if pstrings is not None else ()
-            # variable-method hybrids are handled by the self.variable property
-            stored_fields = set(self.fields.in_output.names)
-            methodnames = [k for k, v in items
-                           if self.ismethod(v) and k not in stored_fields]
-            # factorial(n) -> factorial
-            methodnames = [split_signature(name)[0] if '(' in name else name
-                           for name in methodnames]
-            self._methods = [(name, MethodSymbol(name, self))
-                             for name in methodnames]
-        return self._methods
-
-    def all_symbols(self, global_context):
-        from links import PrefixingLink
-
-        symbols = WarnOverrideDict(self.variables.copy())
-        local_context = global_context.copy()
-        local_context[self.name] = symbols
-        local_context['__entity__'] = self.name
-        macros = dict((k, parse(v, local_context))
-                      for k, v in self.macro_strings.iteritems())
-        symbols.update(macros)
-        symbols['other'] = PrefixingLink(self, macros, self.links, '__other_')
-        symbols.update(self.methods)
-        return symbols
-
-    def parse_expr(self, k, v, context):
-        if isinstance(v, (bool, int, float)):
-            return Assignment(k, self, v)
-        elif isinstance(v, basestring):
-            return Assignment(k, self, parse(v, context))
-        else:
-            # lets be explicit about it
-            return None
-
-    @staticmethod
-    def get_group_context(context, varnames):
-        ent_name = context['__entity__']
-        entity = context['__entities__'][ent_name]
-        group_context = context.copy()
-        entity_context = group_context[ent_name].copy()
-        entity_context.update((name, Variable(entity, name))
-                              for name in varnames)
-        group_context[ent_name] = entity_context
-        return group_context
-
-    def parse_process_group(self, k, items, context, purge=True):
-        # items is a list of [dict (assignment) or string (action)]
-        if items is None:
-            raise ValueError("no processes in '%s'" % k)
-        group_expressions = [elem.items()[0] if isinstance(elem, dict)
-                             else (None, elem)
-                             for elem in items]
-        group_predictors = self.collect_predictors(group_expressions)
-        group_context = self.get_group_context(context, group_predictors)
-        sub_processes = self.parse_expressions(group_expressions, group_context)
-        return ProcessGroup(k, self, sub_processes, purge)
-
-    # Once we can make it an error for non-function processes/statements,
-    # we should probably split this method into parse_functions and
-    # parse_function_body.
-    def parse_expressions(self, items, context, functions_only=False):
-        """
-        items -- a list of tuples (name, process_string)
-        context -- parsing context
-                   a dict of all symbols available for all entities
-        functions_only -- whether non-functions processes are allowed
-        """
-        processes = []
-        for k, v in items:
-            if k == 'while':
-                if isinstance(v, dict):
-                    raise SyntaxError("""
-This syntax for while is not supported anymore:
-  - while:
-      cond: {cond_expr}
-      code:
-          - ...
-Please use this instead:
-  - while {cond_expr}:
-      - ...
-""".format(cond_expr=v['cond']))
-                else:
-                    raise ValueError("while is a reserved keyword")
-            elif k is not None and k.startswith('while '):
-                if not isinstance(v, list):
-                    raise SyntaxError("while is a reserved keyword")
-                cond = parse(k[6:].strip(), context)
-                assert isinstance(cond, Expr)
-                code = self.parse_process_group("while_code", v, context,
-                                                purge=False)
-                process = While(k, self, cond, code)
-            elif k == 'return':
-                e = SyntaxError("return is a reserved keyword. To return "
-                                "from a function, use 'return expr' "
-                                "instead of 'return: expr'")
-                e.liam2context = "while parsing: return: {}".format(v)
-                raise e
-            elif k is None and isinstance(v, str) and v.startswith('return'):
-                assert len(v) == 6 or v[6] == ' '
-                if len(v) > 6:
-                    result_def = v[7:].strip()
-                else:
-                    result_def = None
-                result_expr = parse(result_def, context)
-                process = Return(None, self, result_expr)
-            else:
-                process = self.parse_expr(k, v, context)
-                if process is not None and functions_only:
-                    if k in self.fields.names:
-                        msg = """defining a process outside of a function is
-deprecated because it is ambiguous. You should:
- * wrap the '{name}: {expr}' assignment inside a function like this:
-        compute_{name}:  # you can name it any way you like but simply \
-'{name}' is not recommended !
-            - {name}: {expr}
- * update the simulation.processes list to use 'compute_{name}' (the function \
-name) instead of '{name}'.
-"""
-                    else:
-                        msg = """defining a process outside of a function is \
-deprecated because it is ambiguous.
-1) If '{name}: {expr}' is an assignment ('{name}' stores the result of \
-'{expr}'), you should:
- * wrap the assignment inside a function, for example, like this:
-        compute_{name}:  # you can name it any way you like but simply \
-'{name}' is not recommended !
-            - {name}: {expr}
- * update the simulation.processes list to use 'compute_{name}' (the function \
-name) instead of '{name}'.
- * add '{name}' in the entities fields with 'output: False'
-2) otherwise if '{expr}' is an expression which does not return any value, you \
-can simply transform it into a function, like this:
-        {name}:
-            - {expr}
-"""
-                    warnings.warn(msg.format(name=k, expr=v),
-                                  UserDeprecationWarning)
-                if process is None:
-                    if self.ismethod(v):
-                        if isinstance(v, dict):
-                            args = v.get('args', '')
-                            code = v.get('code', '')
-                            result = v.get('return', '')
-                            oldargs = "\n      args: {}".format(args) \
-                                if args else ''
-                            oldcode = "\n      code:\n          - ..." \
-                                if code else ''
-                            newcode = "\n      - ..." if code else ''
-                            oldresult = "\n      return: " + result \
-                                if result else ''
-                            newresult = "\n      - return " + result \
-                                if result else ''
-                            template = """
-This syntax for defining functions with arguments or a return value is not
-supported anymore:
-  {funcname}:{oldargs}{oldcode}{oldresult}
-
-Please use this instead:
-  {funcname}({newargs}):{newcode}{newresult}"""
-                            msg = template.format(funcname=k, oldargs=oldargs,
-                                                  oldcode=oldcode,
-                                                  oldresult=oldresult,
-                                                  newargs=args, newcode=newcode,
-                                                  newresult=newresult)
-                            raise SyntaxError(msg)
-
-                        assert isinstance(v, list)
-                        # v should be a list of dicts (assignments) or
-                        # strings (actions)
-                        if "(" in k:
-                            k, args = split_signature(k)
-                            argnames = argspec(args).args
-                            code_def, result_def = v, None
-                        else:
-                            argnames, code_def, result_def = [], v, None
-                        method_context = self.get_group_context(context,
-                                                                argnames)
-                        code = self.parse_process_group(k + "_code", code_def,
-                                                        method_context,
-                                                        purge=False)
-                        # TODO: use code.predictors instead (but it currently
-                        # fails for some reason) or at least factor this out
-                        # with the code in parse_process_group
-                        group_expressions = [elem.items()[0]
-                                             if isinstance(elem, dict)
-                                             else (None, elem)
-                                             for elem in code_def]
-                        group_predictors = \
-                            self.collect_predictors(group_expressions)
-                        method_context = self.get_group_context(
-                            method_context, group_predictors)
-                        result_expr = parse(result_def, method_context)
-                        assert result_expr is None or \
-                            isinstance(result_expr, Expr)
-                        process = Function(k, self, argnames, code, result_expr)
-                    elif isinstance(v, dict) and 'predictor' in v:
-                        raise ValueError("Using the 'predictor' keyword is "
-                                         "not supported anymore. "
-                                         "If you need several processes to "
-                                         "write to the same variable, you "
-                                         "should rather use functions.")
-                    elif k is None and v is None:
-                        raise ValueError("empty process found ('-')")
-                    else:
-                        raise Exception("unknown expression type for "
-                                        "%s: %s (%s)" % (k, v, type(v)))
-            processes.append((k, process))
-        return processes
-
-    def parse_processes(self, context):
-        processes = self.parse_expressions(self.process_strings.iteritems(),
-                                           context, functions_only=True)
-        self.processes = dict(processes)
-        # self.ssa()
-
-    # def resolve_method_calls(self):
-    #     for p in self.processes.itervalues():
-    #         for expr in p.expressions():
-    #             for node in expr.all_of(MethodCallToResolve):
-    #                 # replace node in the parent node by the "resolved" node
-    #                 # TODO: mimic ast.NodeTransformer
-    #                 node.resolve()
-
-    def ssa(self):
-        fields_versions = collections.defaultdict(int)
-        for p in self.processes.itervalues():
-            if isinstance(p, ProcessGroup):
-                p.ssa(fields_versions)
-
-    def compute_lagged_fields(self):
-        from tfunc import Lag
-        from links import LinkGet
-
-        lag_vars = set()
-        for p in self.processes.itervalues():
-            for expr in p.expressions():
-                for node in expr.all_of(Lag):
-                    for v in node.all_of(Variable):
-                        if not isinstance(v, GlobalVariable):
-                            lag_vars.add(v.name)
-                    for lv in node.all_of(LinkGet):
-                        # noinspection PyProtectedMember
-                        lag_vars.add(lv.link._link_field)
-                        # noinspection PyProtectedMember
-                        target_entity = lv.link._target_entity
-                        if target_entity == self:
-                            target_vars = lv.target_expr.all_of(Variable)
-                            lag_vars.update(v.name for v in target_vars)
-
-        if lag_vars:
-            # make sure we have an 'id' column, and that it comes first
-            # (makes debugging easier). 'id' is always necessary for lag
-            # expressions to be able to "expand" the vector of values to the
-            # "current" individuals.
-            lag_vars.discard('id')
-            lag_vars = ['id'] + sorted(lag_vars)
-
-        field_type = dict(self.fields.name_types)
-        self.lag_fields = [(v, field_type[v]) for v in lag_vars]
-
-    def build_period_array(self, start_period):
-        self.array, self.id_to_rownum = \
-            build_period_array(self.input_table,
-                               list(self.fields.name_types),
-                               self.input_rows,
-                               self.input_index, start_period,
-                               default_values = self.fields.default_values)
-
-        assert isinstance(self.array, ColumnArray)
-        self.array_period = start_period
-
-    def load_period_data(self, period):
-        if self.lag_fields:
-            # TODO: use ColumnArray here
-            # XXX: do we need np.empty? (but watch for alias problems)
-            self.array_lag = np.empty(len(self.array),
-                                      dtype=np.dtype(self.lag_fields))
-            for field, _ in self.lag_fields:
-                self.array_lag[field] = self.array[field]
-
-        # if not self.indexed_input_table.has_period(period):
-        #     # nothing needs to be done in that case
-        #     return
-        #
-        # input_array = self.indexed_input_table.read(period)
-
-        rows = self.input_rows.get(period)
-        if rows is None:
-            # nothing needs to be done in that case
-            return
-
-        start, stop = rows
-
-        # It would be nice to use ColumnArray.from_table and adapt merge_arrays
-        # to produce a ColumnArray in all cases, but it is not a huge priority
-        # for now
-        input_array = self.input_table.read(start, stop)
-
-        self.array, self.id_to_rownum = \
-            merge_arrays(self.array, input_array, result_fields='array1', default_values = self.fielfs.default_values)
-        # this can happen, depending on the layout of columns in input_array,
-        # but the usual case (in retro) is that self.array is a superset of
-        # input_array, in which case merge_arrays returns a ColumnArray
-        if not isinstance(self.array, ColumnArray):
-            self.array = ColumnArray(self.array, default_values = self.fielfs.default_values)
-
-    def purge_locals(self):
-        """purge all local variables"""
-        global max_vars
-
-        temp_vars = self.temp_variables
-        local_var_names = self.local_var_names
-        num_locals = len(local_var_names)
-        if config.debug and num_locals:
-            local_vars = [v for k, v in temp_vars.iteritems()
-                          if k in local_var_names]
-            max_vars = max(max_vars, num_locals)
-            temp_mem = sum(sys.getsizeof(v) +
-                           (v.nbytes if isinstance(v, np.ndarray) else 0)
-                           for v in local_vars)
-            avgsize = sum(v.dtype.itemsize if isinstance(v, np.ndarray) else 0
-                          for v in local_vars) / num_locals
-            if config.log_level in ("functions", "processes"):
-                print(("purging {} variables (max {}), will free {} of memory "
-                       "(avg field size: {} b)".format(num_locals, max_vars,
-                                                       size2str(temp_mem),
-                                                       avgsize)))
-        for var in local_var_names:
-            del temp_vars[var]
-
-    def flush_index(self, period):
-        # keep an in-memory copy of the index for the current period
-        self.output_index[period] = self.id_to_rownum
-
-        # also flush it to disk
-        # noinspection PyProtectedMember
-        h5file = self.output_index_node._v_file
-        h5file.create_array(self.output_index_node, "_%d" % period,
-                            self.id_to_rownum, "Period %d index" % period)
-
-        # if an old index exists (this is not the case for the first period!),
-        # point to the one on the disk, instead of the one in memory,
-        # effectively clearing the one in memory
-        idxname = '_%d' % (period - 1)
-        if idxname in self.output_index_node:
-            prev_disk_array = getattr(self.output_index_node, idxname)
-            # DiskBackedArray is a workaround for pytables#360 (see above)
-            self.output_index[period - 1] = DiskBackedArray(prev_disk_array)
-
-    def store_period_data(self, period):
-        if config.debug and config.log_level in ("functions", "processes"):
-            temp_mem = sum(v.nbytes for v in self.temp_variables.itervalues()
-                           if isinstance(v, np.ndarray))
-            main_mem = self.array.nbytes
-            print("mem used: %s (main: %s / temp: %s)"
-                  % (size2str(temp_mem + main_mem),
-                     size2str(main_mem),
-                     size2str(temp_mem)))
-
-        # erase all temporary variables which have been computed this period
-        self.temp_variables = {}
-
-        if period in self.output_rows:
-            raise Exception("trying to modify already simulated rows")
-
-        startrow = self.table.nrows
-        self.array.append_to_table(self.table)
-        self.output_rows[period] = (startrow, self.table.nrows)
-        self.flush_index(period)
-        self.table.flush()
-
-    #     def compress_period_data(self, level):
-    #     compressed = bcolz.ctable(self.array, cparams=bcolz.cparams(level))
-    #     print "%d -> %d (%f)" % compressed._get_stats()
-
-    def optimize_processes(self):
-        """
-        Common subexpression elimination
-        """
-        # XXX:
-        # * we either need to do SSA first, or for each assignment process,
-        #   "forget" all expressions containing the assigned variable
-        #   doing it using SSA seems cleaner, but in the end it shouldn't
-        #   change much. If we do not do SSA, we will need to "forget" about
-        #   expressions which contain an assigned variable at *each step* of
-        #   the process, including when simply counting the number of occurrence
-        #   of expressions. In that case we also need to iterate on the
-        #   processes in the same order than the simulation!
-        # * I don't know if it is a good idea to optimize cross-functions.
-        #   On one hand it offers much more possibilities for optimizations
-        #   but, on the other hand the optimization pass might just take too
-        #   much time... If we do not do it globally, we should move the method
-        #   to ProcessGroup instead. But let's try it cross-functions first.
-        # * cross-functions might get tricky when we take function calls
-        #   into account.
-
-        # TODO:
-        # * it will be simpler and better to do this in two passes: first
-        #   find duplicated expr and number of occurrences of each expr, then
-        #   proceed with the factorization
-        expr_count = collections.Counter()
-        for p in self.processes.itervalues():
-            for expr in p.expressions():
-                for subexpr in expr.traverse():
-                    if isinstance(subexpr, Expr) and \
-                            not isinstance(subexpr, Variable):
-                        expr_count[subexpr] += 1
-        print()
-        print("most common expressions")
-        print("=" * 20)
-        print(expr_count.most_common(100))
-
-        # if count(larger) <= count(smaller) <= count(larger) + 1: kill smaller
-        # if count(smaller) > count(larger) + 1: do both (larger uses smaller)
-
-        # seen = {}
-        # for p in self.processes.itervalues():
-        #     for expr in p.expressions():
-        #         for subexpr in expr.traverse():
-        #             if subexpr in seen:
-        #                 original = seen[subexpr]
-        #                 # 1) add an assignment process before the process of
-        #                 # the "original" expression to compute a temporary
-        #                 # variable
-        #                 # 2) modify "original" expr to use the temp var
-        #                 # 3) modify the current expr to use the temp var
-        #             else:
-        #                 seen[subexpr] = subexpr
-
-    def __repr__(self):
-        return "<Entity '%s'>" % self.name
-
-    def __str__(self):
-        return self.name
+# encoding: utf-8
+from __future__ import print_function
+
+import collections
+import sys
+import warnings
+
+# import bcolz
+import numpy as np
+import tables
+
+import config
+from data import (merge_arrays, get_fields, ColumnArray, index_table,
+                  build_period_array)
+from expr import (Variable, VariableMethodHybrid, GlobalVariable, GlobalTable,
+                  GlobalArray, Expr, MethodSymbol, normalize_type)
+from exprtools import parse
+from process import Assignment, ProcessGroup, While, Function, Return
+from utils import (count_occurrences, field_str_to_type, size2str,
+                   WarnOverrideDict, split_signature, argspec,
+                   UserDeprecationWarning)
+
+
+default_value_by_strtype = {"bool": False, "float": np.nan, 'int': -1}
+max_vars = 0
+
+# def compress_column(a, level):
+#    arr = bcolz.carray(a, cparams=bcolz.cparams(level))
+#    print "%d -> %d (%.2f)" % (arr.nbytes, arr.cbytes,
+#                               float(arr.nbytes) / arr.cbytes),
+#    return arr
+#
+#
+# def decompress_column(a):
+#    return a[:]
+
+
+def global_symbols(globals_def):
+    # FIXME: these should be computed once somewhere else, not for each
+    # entity. I guess they should have a class of their own
+    symbols = {}
+    for name, global_def in globals_def.iteritems():
+        global_type = global_def.get('fields')
+        if isinstance(global_type, list):
+            # add namespace for table
+            symbols[name] = GlobalTable(name, global_type)
+            if name == 'periodic':
+                # special case to add periodic variables in the global
+                # namespace
+                symbols.update(
+                    (name, GlobalVariable('periodic', name, type_))
+                    for name, type_ in global_type)
+        else:
+            global_type = global_def['type']
+            assert isinstance(global_type, type), "not a type: %s" % global_type
+            symbols[name] = GlobalArray(name, global_type)
+    return symbols
+
+
+# This is an awful workaround for the fact that tables.Array does not support
+# fancy indexes with negative indices.
+# See https://github.com/PyTables/PyTables/issues/360
+class DiskBackedArray(object):
+    def __init__(self, arr):
+        self.arr = arr
+
+    def __getitem__(self, item):
+        # load the array entirely in memory before indexing it
+        return self.arr[:][item]
+
+    def __getattr__(self, item):
+        return getattr(self.arr, item)
+
+    def __len__(self):
+        return len(self.arr)
+
+
+class Field(object):
+    def __init__(self, name, dtype, input=True, output=True, default_value=None):
+        self.name = name
+        self.dtype = dtype
+        self.default_value = default_value
+        self.input = input
+        self.output = output
+
+
+class FieldCollection(list):
+    def __init__(self, iterable=None):
+        list.__init__(self, iterable)
+        for f in self:
+            assert isinstance(f, Field)
+
+    @property
+    def in_input(self):
+        return FieldCollection(f for f in self if f.input)
+
+    @property
+    def in_output(self):
+        return FieldCollection(f for f in self if f.output)
+
+    @property
+    def names(self):
+        for f in self:
+            yield f.name
+
+    @property
+    def name_types(self):
+        return [(f.name, f.dtype) for f in self]
+
+    @property
+    def dtype(self):
+        return np.dtype(list(self.name_types))
+
+    @property
+    def default_values(self):
+        return dict((f.name, f.default_value) for f in self)
+
+
+class Entity(object):
+    """
+    fields is a list of tuple (name, type)
+    """
+
+    def __init__(self, name, fields=None, links=None, macro_strings=None,
+                 process_strings=None, array=None):
+        self.name = name
+
+        # we should have exactly one of either array or fields defined
+        assert ((fields is None and array is not None) or
+                (fields is not None and array is None))
+
+        if array is not None:
+            if fields is None:
+                fields = get_fields(array)
+            array_period = np.min(array['period'])
+        else:
+            array_period = None
+
+        if not isinstance(fields, FieldCollection):
+            def fdef2field(name, fielddef):
+                initialdata = True
+                output = True
+                default_value = None
+
+                if isinstance(fielddef, Field):
+                    return fielddef
+                elif isinstance(fielddef, (dict, str)):
+                    if isinstance(fielddef, dict):
+                        strtype = fielddef['type']
+                        initialdata = fielddef.get('initialdata', True)
+                        output = fielddef.get('output', True)
+                        default_value = fielddef.get('default', default_value_by_strtype[strtype])
+                    elif isinstance(fielddef, str):
+                        strtype = fielddef
+                        default_value = default_value_by_strtype[strtype]
+                    else:
+                        raise Exception('invalid field definition')
+                    dtype = field_str_to_type(strtype, "field '%s'" % name)
+                else:
+                    assert isinstance(fielddef, type)
+                    dtype = normalize_type(fielddef)
+                return Field(name, dtype, initialdata, output, default_value)
+
+            fields = FieldCollection(fdef2field(name, fdef)
+                                     for name, fdef in fields)
+
+        duplicate_names = [name
+                           for name, num
+                           in count_occurrences(fields.names)
+                           if num > 1]
+        if duplicate_names:
+            raise Exception("duplicate fields in entity '%s': %s"
+                            % (self.name, ', '.join(duplicate_names)))
+
+        fnames = set(fields.names)
+        if 'id' not in fnames:
+            fields.insert(0, Field('id', int))
+        if 'period' not in fnames:
+            fields.insert(0, Field('period', int))
+        self.fields = fields
+        self.links = links
+
+        if macro_strings is None:
+            macro_strings = {}
+        self.macro_strings = macro_strings
+
+        self.process_strings = process_strings
+        self.processes = None
+
+        self.expectedrows = tables.parameters.EXPECTED_ROWS_TABLE
+        self.table = None
+        self.input_table = None
+
+        self.indexed_input_table = None
+        self.indexed_output_table = None
+
+        self.input_rows = {}
+        # TODO: it is unnecessary to keep periods which have already been
+        # simulated, because (currently) when we go back in time, we always go
+        # back using the output table... but periods before the start_period
+        # are only present in input_index
+        self.input_index = {}
+
+        self.output_rows = {}
+        self.output_index = {}
+        self.output_index_node = None
+
+        self.base_period = None
+        # we need a separate field, instead of using array['period'] to be able
+        # to get the period even when the array is empty.
+        self.array_period = array_period
+        self.array = array
+
+        self.lag_fields = []
+        self.array_lag = None
+
+        self.num_tmp = 0
+        self.temp_variables = {}
+        self.id_to_rownum = None
+        if array is not None:
+            rows_per_period, index_per_period = index_table(array)
+            self.input_rows = rows_per_period
+            self.output_rows = rows_per_period
+            self.input_index = index_per_period
+            self.output_index = index_per_period
+            self.id_to_rownum = index_per_period[array_period]
+        self._variables = None
+        self._methods = None
+
+    @classmethod
+    def from_yaml(cls, ent_name, entity_def):
+        from links import Many2One, One2Many
+
+        # YAML "ordered dict" syntax returns a list of dict and we want a list
+        # of tuples
+        # FIXME: if "fields" key is present but no field is defined,
+        # entity_def.get('fields', []) returns None and this breaks
+        fields_def = [d.items()[0] for d in entity_def.get('fields', [])]
+
+        link_defs = entity_def.get('links', {})
+        str2class = {'one2many': One2Many, 'many2one': Many2One}
+        links = dict((name,
+                      str2class[l['type']](name, l['field'], l['target']))
+                     for name, l in link_defs.iteritems())
+
+        return Entity(ent_name, fields_def, links,
+                      entity_def.get('macros', {}),
+                      entity_def.get('processes', {}))
+
+    # noinspection PyProtectedMember
+    def attach_and_resolve_links(self, entities):
+        for link in self.links.itervalues():
+            link._attach(self)
+            link._resolve_target(entities)
+
+    @property
+    def local_var_names(self):
+        return set(self.temp_variables.keys()) - set(self.variables.keys())
+
+    @classmethod
+    def from_table(cls, table):
+        return Entity(table.name, get_fields(table), links={}, macro_strings={},
+                      process_strings={})
+
+    @staticmethod
+    def collect_predictors(items):
+        # this excludes lists (functions) and dict (while, ...)
+        return [k for k, v in items
+                if k is not None and isinstance(v, (basestring, int, float))]
+
+    @property
+    def variables(self):
+        if self._variables is None:
+            if self.process_strings:
+                processes = self.process_strings.items()
+            else:
+                processes = []
+
+            # names of all processes (hybrid or not) of the entity
+            process_names = set(k for k, v in processes if k is not None)
+
+            # names of all entity variables (temporary or not) which are set
+            # globally
+            all_predictors = set(self.collect_predictors(processes))
+
+            field_names = set(self.fields.names)
+
+            # normal fields (non-callable/no hybrid variable-function for them)
+            variables = dict((name, Variable(self, name, type_))
+                             for name, type_ in self.fields.name_types
+                             if name in field_names - process_names)
+
+            # callable fields (fields with a process of the same name)
+            variables.update((name, VariableMethodHybrid(self, name, type_))
+                             for name, type_ in self.fields.name_types
+                             if name in field_names & process_names)
+            # global temporaries (they are all callable).
+            variables.update((name, VariableMethodHybrid(self, name))
+                             for name in all_predictors - field_names)
+            variables.update(self.links)
+            self._variables = variables
+        return self._variables
+
+    @staticmethod
+    def ismethod(v):
+        keys = ('args', 'code', 'return')
+        return (isinstance(v, list) or
+                isinstance(v, dict) and any(key in v for key in keys))
+
+    @property
+    def methods(self):
+        if self._methods is None:
+            pstrings = self.process_strings
+            items = pstrings.iteritems() if pstrings is not None else ()
+            # variable-method hybrids are handled by the self.variable property
+            stored_fields = set(self.fields.in_output.names)
+            methodnames = [k for k, v in items
+                           if self.ismethod(v) and k not in stored_fields]
+            # factorial(n) -> factorial
+            methodnames = [split_signature(name)[0] if '(' in name else name
+                           for name in methodnames]
+            self._methods = [(name, MethodSymbol(name, self))
+                             for name in methodnames]
+        return self._methods
+
+    def all_symbols(self, global_context):
+        from links import PrefixingLink
+
+        symbols = WarnOverrideDict(self.variables.copy())
+        local_context = global_context.copy()
+        local_context[self.name] = symbols
+        local_context['__entity__'] = self.name
+        macros = dict((k, parse(v, local_context))
+                      for k, v in self.macro_strings.iteritems())
+        symbols.update(macros)
+        symbols['other'] = PrefixingLink(self, macros, self.links, '__other_')
+        symbols.update(self.methods)
+        return symbols
+
+    def parse_expr(self, k, v, context):
+        if isinstance(v, (bool, int, float)):
+            return Assignment(k, self, v)
+        elif isinstance(v, basestring):
+            return Assignment(k, self, parse(v, context))
+        else:
+            # lets be explicit about it
+            return None
+
+    @staticmethod
+    def get_group_context(context, varnames):
+        ent_name = context['__entity__']
+        entity = context['__entities__'][ent_name]
+        group_context = context.copy()
+        entity_context = group_context[ent_name].copy()
+        entity_context.update((name, Variable(entity, name))
+                              for name in varnames)
+        group_context[ent_name] = entity_context
+        return group_context
+
+    def parse_process_group(self, k, items, context, purge=True):
+        # items is a list of [dict (assignment) or string (action)]
+        if items is None:
+            raise ValueError("no processes in '%s'" % k)
+        group_expressions = [elem.items()[0] if isinstance(elem, dict)
+                             else (None, elem)
+                             for elem in items]
+        group_predictors = self.collect_predictors(group_expressions)
+        group_context = self.get_group_context(context, group_predictors)
+        sub_processes = self.parse_expressions(group_expressions, group_context)
+        return ProcessGroup(k, self, sub_processes, purge)
+
+    # Once we can make it an error for non-function processes/statements,
+    # we should probably split this method into parse_functions and
+    # parse_function_body.
+    def parse_expressions(self, items, context, functions_only=False):
+        """
+        items -- a list of tuples (name, process_string)
+        context -- parsing context
+                   a dict of all symbols available for all entities
+        functions_only -- whether non-functions processes are allowed
+        """
+        processes = []
+        for k, v in items:
+            if k == 'while':
+                if isinstance(v, dict):
+                    raise SyntaxError("""
+This syntax for while is not supported anymore:
+  - while:
+      cond: {cond_expr}
+      code:
+          - ...
+Please use this instead:
+  - while {cond_expr}:
+      - ...
+""".format(cond_expr=v['cond']))
+                else:
+                    raise ValueError("while is a reserved keyword")
+            elif k is not None and k.startswith('while '):
+                if not isinstance(v, list):
+                    raise SyntaxError("while is a reserved keyword")
+                cond = parse(k[6:].strip(), context)
+                assert isinstance(cond, Expr)
+                code = self.parse_process_group("while_code", v, context,
+                                                purge=False)
+                process = While(k, self, cond, code)
+            elif k == 'return':
+                e = SyntaxError("return is a reserved keyword. To return "
+                                "from a function, use 'return expr' "
+                                "instead of 'return: expr'")
+                e.liam2context = "while parsing: return: {}".format(v)
+                raise e
+            elif k is None and isinstance(v, str) and v.startswith('return'):
+                assert len(v) == 6 or v[6] == ' '
+                if len(v) > 6:
+                    result_def = v[7:].strip()
+                else:
+                    result_def = None
+                result_expr = parse(result_def, context)
+                process = Return(None, self, result_expr)
+            else:
+                process = self.parse_expr(k, v, context)
+                if process is not None and functions_only:
+                    if k in self.fields.names:
+                        msg = """defining a process outside of a function is
+deprecated because it is ambiguous. You should:
+ * wrap the '{name}: {expr}' assignment inside a function like this:
+        compute_{name}:  # you can name it any way you like but simply \
+'{name}' is not recommended !
+            - {name}: {expr}
+ * update the simulation.processes list to use 'compute_{name}' (the function \
+name) instead of '{name}'.
+"""
+                    else:
+                        msg = """defining a process outside of a function is \
+deprecated because it is ambiguous.
+1) If '{name}: {expr}' is an assignment ('{name}' stores the result of \
+'{expr}'), you should:
+ * wrap the assignment inside a function, for example, like this:
+        compute_{name}:  # you can name it any way you like but simply \
+'{name}' is not recommended !
+            - {name}: {expr}
+ * update the simulation.processes list to use 'compute_{name}' (the function \
+name) instead of '{name}'.
+ * add '{name}' in the entities fields with 'output: False'
+2) otherwise if '{expr}' is an expression which does not return any value, you \
+can simply transform it into a function, like this:
+        {name}:
+            - {expr}
+"""
+                    warnings.warn(msg.format(name=k, expr=v),
+                                  UserDeprecationWarning)
+                if process is None:
+                    if self.ismethod(v):
+                        if isinstance(v, dict):
+                            args = v.get('args', '')
+                            code = v.get('code', '')
+                            result = v.get('return', '')
+                            oldargs = "\n      args: {}".format(args) \
+                                if args else ''
+                            oldcode = "\n      code:\n          - ..." \
+                                if code else ''
+                            newcode = "\n      - ..." if code else ''
+                            oldresult = "\n      return: " + result \
+                                if result else ''
+                            newresult = "\n      - return " + result \
+                                if result else ''
+                            template = """
+This syntax for defining functions with arguments or a return value is not
+supported anymore:
+  {funcname}:{oldargs}{oldcode}{oldresult}
+
+Please use this instead:
+  {funcname}({newargs}):{newcode}{newresult}"""
+                            msg = template.format(funcname=k, oldargs=oldargs,
+                                                  oldcode=oldcode,
+                                                  oldresult=oldresult,
+                                                  newargs=args, newcode=newcode,
+                                                  newresult=newresult)
+                            raise SyntaxError(msg)
+
+                        assert isinstance(v, list)
+                        # v should be a list of dicts (assignments) or
+                        # strings (actions)
+                        if "(" in k:
+                            k, args = split_signature(k)
+                            argnames = argspec(args).args
+                            code_def, result_def = v, None
+                        else:
+                            argnames, code_def, result_def = [], v, None
+                        method_context = self.get_group_context(context,
+                                                                argnames)
+                        code = self.parse_process_group(k + "_code", code_def,
+                                                        method_context,
+                                                        purge=False)
+                        # TODO: use code.predictors instead (but it currently
+                        # fails for some reason) or at least factor this out
+                        # with the code in parse_process_group
+                        group_expressions = [elem.items()[0]
+                                             if isinstance(elem, dict)
+                                             else (None, elem)
+                                             for elem in code_def]
+                        group_predictors = \
+                            self.collect_predictors(group_expressions)
+                        method_context = self.get_group_context(
+                            method_context, group_predictors)
+                        result_expr = parse(result_def, method_context)
+                        assert result_expr is None or \
+                            isinstance(result_expr, Expr)
+                        process = Function(k, self, argnames, code, result_expr)
+                    elif isinstance(v, dict) and 'predictor' in v:
+                        raise ValueError("Using the 'predictor' keyword is "
+                                         "not supported anymore. "
+                                         "If you need several processes to "
+                                         "write to the same variable, you "
+                                         "should rather use functions.")
+                    elif k is None and v is None:
+                        raise ValueError("empty process found ('-')")
+                    else:
+                        raise Exception("unknown expression type for "
+                                        "%s: %s (%s)" % (k, v, type(v)))
+            processes.append((k, process))
+        return processes
+
+    def parse_processes(self, context):
+        processes = self.parse_expressions(self.process_strings.iteritems(),
+                                           context, functions_only=True)
+        self.processes = dict(processes)
+        # self.ssa()
+
+    # def resolve_method_calls(self):
+    #     for p in self.processes.itervalues():
+    #         for expr in p.expressions():
+    #             for node in expr.all_of(MethodCallToResolve):
+    #                 # replace node in the parent node by the "resolved" node
+    #                 # TODO: mimic ast.NodeTransformer
+    #                 node.resolve()
+
+    def ssa(self):
+        fields_versions = collections.defaultdict(int)
+        for p in self.processes.itervalues():
+            if isinstance(p, ProcessGroup):
+                p.ssa(fields_versions)
+
+    def compute_lagged_fields(self):
+        from tfunc import Lag
+        from links import LinkGet
+
+        lag_vars = set()
+        for p in self.processes.itervalues():
+            for expr in p.expressions():
+                for node in expr.all_of(Lag):
+                    for v in node.all_of(Variable):
+                        if not isinstance(v, GlobalVariable):
+                            lag_vars.add(v.name)
+                    for lv in node.all_of(LinkGet):
+                        # noinspection PyProtectedMember
+                        lag_vars.add(lv.link._link_field)
+                        # noinspection PyProtectedMember
+                        target_entity = lv.link._target_entity
+                        if target_entity == self:
+                            target_vars = lv.target_expr.all_of(Variable)
+                            lag_vars.update(v.name for v in target_vars)
+
+        if lag_vars:
+            # make sure we have an 'id' column, and that it comes first
+            # (makes debugging easier). 'id' is always necessary for lag
+            # expressions to be able to "expand" the vector of values to the
+            # "current" individuals.
+            lag_vars.discard('id')
+            lag_vars = ['id'] + sorted(lag_vars)
+
+        field_type = dict(self.fields.name_types)
+        self.lag_fields = [(v, field_type[v]) for v in lag_vars]
+
+    def build_period_array(self, start_period):
+        self.array, self.id_to_rownum = \
+            build_period_array(self.input_table,
+                               list(self.fields.name_types),
+                               self.input_rows,
+                               self.input_index, start_period,
+                               default_values = self.fields.default_values)
+
+        assert isinstance(self.array, ColumnArray)
+        self.array_period = start_period
+
+    def load_period_data(self, period):
+        if self.lag_fields:
+            # TODO: use ColumnArray here
+            # XXX: do we need np.empty? (but watch for alias problems)
+            self.array_lag = np.empty(len(self.array),
+                                      dtype=np.dtype(self.lag_fields))
+            for field, _ in self.lag_fields:
+                self.array_lag[field] = self.array[field]
+
+        # if not self.indexed_input_table.has_period(period):
+        #     # nothing needs to be done in that case
+        #     return
+        #
+        # input_array = self.indexed_input_table.read(period)
+
+        rows = self.input_rows.get(period)
+        if rows is None:
+            # nothing needs to be done in that case
+            return
+
+        start, stop = rows
+
+        # It would be nice to use ColumnArray.from_table and adapt merge_arrays
+        # to produce a ColumnArray in all cases, but it is not a huge priority
+        # for now
+        input_array = self.input_table.read(start, stop)
+
+        self.array, self.id_to_rownum = \
+            merge_arrays(self.array, input_array, result_fields='array1', default_values = self.fielfs.default_values)
+        # this can happen, depending on the layout of columns in input_array,
+        # but the usual case (in retro) is that self.array is a superset of
+        # input_array, in which case merge_arrays returns a ColumnArray
+        if not isinstance(self.array, ColumnArray):
+            self.array = ColumnArray(self.array, default_values = self.fielfs.default_values)
+
+    def purge_locals(self):
+        """purge all local variables"""
+        global max_vars
+
+        temp_vars = self.temp_variables
+        local_var_names = self.local_var_names
+        num_locals = len(local_var_names)
+        if config.debug and num_locals:
+            local_vars = [v for k, v in temp_vars.iteritems()
+                          if k in local_var_names]
+            max_vars = max(max_vars, num_locals)
+            temp_mem = sum(sys.getsizeof(v) +
+                           (v.nbytes if isinstance(v, np.ndarray) else 0)
+                           for v in local_vars)
+            avgsize = sum(v.dtype.itemsize if isinstance(v, np.ndarray) else 0
+                          for v in local_vars) / num_locals
+            if config.log_level in ("functions", "processes"):
+                print(("purging {} variables (max {}), will free {} of memory "
+                       "(avg field size: {} b)".format(num_locals, max_vars,
+                                                       size2str(temp_mem),
+                                                       avgsize)))
+        for var in local_var_names:
+            del temp_vars[var]
+
+    def flush_index(self, period):
+        # keep an in-memory copy of the index for the current period
+        self.output_index[period] = self.id_to_rownum
+
+        # also flush it to disk
+        # noinspection PyProtectedMember
+        h5file = self.output_index_node._v_file
+        h5file.create_array(self.output_index_node, "_%d" % period,
+                            self.id_to_rownum, "Period %d index" % period)
+
+        # if an old index exists (this is not the case for the first period!),
+        # point to the one on the disk, instead of the one in memory,
+        # effectively clearing the one in memory
+        idxname = '_%d' % (period - 1)
+        if idxname in self.output_index_node:
+            prev_disk_array = getattr(self.output_index_node, idxname)
+            # DiskBackedArray is a workaround for pytables#360 (see above)
+            self.output_index[period - 1] = DiskBackedArray(prev_disk_array)
+
+    def store_period_data(self, period):
+        if config.debug and config.log_level in ("functions", "processes"):
+            temp_mem = sum(v.nbytes for v in self.temp_variables.itervalues()
+                           if isinstance(v, np.ndarray))
+            main_mem = self.array.nbytes
+            print("mem used: %s (main: %s / temp: %s)"
+                  % (size2str(temp_mem + main_mem),
+                     size2str(main_mem),
+                     size2str(temp_mem)))
+
+        # erase all temporary variables which have been computed this period
+        self.temp_variables = {}
+
+        if period in self.output_rows:
+            raise Exception("trying to modify already simulated rows")
+
+        startrow = self.table.nrows
+        self.array.append_to_table(self.table)
+        self.output_rows[period] = (startrow, self.table.nrows)
+        self.flush_index(period)
+        self.table.flush()
+
+    #     def compress_period_data(self, level):
+    #     compressed = bcolz.ctable(self.array, cparams=bcolz.cparams(level))
+    #     print "%d -> %d (%f)" % compressed._get_stats()
+
+    def optimize_processes(self):
+        """
+        Common subexpression elimination
+        """
+        # XXX:
+        # * we either need to do SSA first, or for each assignment process,
+        #   "forget" all expressions containing the assigned variable
+        #   doing it using SSA seems cleaner, but in the end it shouldn't
+        #   change much. If we do not do SSA, we will need to "forget" about
+        #   expressions which contain an assigned variable at *each step* of
+        #   the process, including when simply counting the number of occurrence
+        #   of expressions. In that case we also need to iterate on the
+        #   processes in the same order than the simulation!
+        # * I don't know if it is a good idea to optimize cross-functions.
+        #   On one hand it offers much more possibilities for optimizations
+        #   but, on the other hand the optimization pass might just take too
+        #   much time... If we do not do it globally, we should move the method
+        #   to ProcessGroup instead. But let's try it cross-functions first.
+        # * cross-functions might get tricky when we take function calls
+        #   into account.
+
+        # TODO:
+        # * it will be simpler and better to do this in two passes: first
+        #   find duplicated expr and number of occurrences of each expr, then
+        #   proceed with the factorization
+        expr_count = collections.Counter()
+        for p in self.processes.itervalues():
+            for expr in p.expressions():
+                for subexpr in expr.traverse():
+                    if isinstance(subexpr, Expr) and \
+                            not isinstance(subexpr, Variable):
+                        expr_count[subexpr] += 1
+        print()
+        print("most common expressions")
+        print("=" * 20)
+        print(expr_count.most_common(100))
+
+        # if count(larger) <= count(smaller) <= count(larger) + 1: kill smaller
+        # if count(smaller) > count(larger) + 1: do both (larger uses smaller)
+
+        # seen = {}
+        # for p in self.processes.itervalues():
+        #     for expr in p.expressions():
+        #         for subexpr in expr.traverse():
+        #             if subexpr in seen:
+        #                 original = seen[subexpr]
+        #                 # 1) add an assignment process before the process of
+        #                 # the "original" expression to compute a temporary
+        #                 # variable
+        #                 # 2) modify "original" expr to use the temp var
+        #                 # 3) modify the current expr to use the temp var
+        #             else:
+        #                 seen[subexpr] = subexpr
+
+    def __repr__(self):
+        return "<Entity '%s'>" % self.name
+
+    def __str__(self):
+        return self.name